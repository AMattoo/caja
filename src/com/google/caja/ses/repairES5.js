--- conflicted
+++ resolved
@@ -1051,191 +1051,6 @@
     return desc + ' leaked as: ' + that;
   }
 
-<<<<<<< HEAD
-=======
-
-  /**
-   * Maps from standinName to an array mapping from arity to a cached
-   * makeStandin function.
-   *
-   * Maps each blacklisted standinName to 'blacklisted'.
-   */
-  var standinMakerCache = EarlyStringMap();
-  (function(){
-     /**
-      * See <a href=
-      * "https://people.mozilla.org/~jorendorff/es6-draft.html"
-      * >ES6 Draft Spec</a>. The blacklist may conservatively contain
-      * names that would actually be safe. It may not omit names that
-      * would be unsafe.
-      */
-     var blacklist = [
-       // 11.6.2.1 Keywords
-       'break', 'case', 'catch', 'class', 'const', 'continue', 'debugger',
-       'default', 'delete',
-       'do', 'else', 'export', 'extends', 'finally', 'for', 'function',
-       'if', 'import',
-       'in', 'instanceof', 'new', 'return', 'super', 'switch', 'this',
-       'throw', 'try',
-       'typeof', 'var', 'void', 'while', 'with', 'yield',
-
-       // 11.6.2.2 Future Reserved Words
-       'enum', 'await',
-       'implements', 'interface', 'package', 'private', 'protected',
-       'public', 'static',
-
-       // 11.8 Literals
-       'null', 'false', 'true',
-
-       // 12.1.1 Static Semantics: Early Errors
-       'arguments', 'eval',
-
-       // 14.5.1 Static Semantics: Early Errors
-       'let', 'constructor', 'prototype',
-
-       // names used in makeStandinSrc
-       'makeStandin', 'newF',
-
-       // The following are almost certainly safe, but blacklisting
-       // anyway just to be sure. Any of these might be unblacklisted in
-       // the futre.
-
-       // literal-like globals
-       'NaN', 'Infinity', 'undefined',
-
-       // $ is special in template strings
-       '$',
-
-       // contextually reserved or special in ES6
-       'module', 'of', 'as', 'from',
-
-       // expected to be contextually special in ES7
-       'async', 'on'
-
-       // 'get' and 'set' are contextually special in ES5, but despite
-       // that we assume they are safe.
-     ];
-
-     for (var i = 0, len = blacklist.length; i < len; i++) {
-       standinMakerCache.set(blacklist[i], 'blacklisted');
-     }
-   }());
-
-  /**
-   * Returns a makeStandin function which, given a function, returns a
-   * function which has the same call and construct behavior, but
-   * which has .length of arity, and, if known safe, a .name of
-   * standinName.
-   *
-   * The makeStandin function returned by makeStandinMaker is not
-   * generally fresh, to allow us to memoize these on standinName and
-   * arity.
-   */
-  function makeStandinMaker(standinName, arity) {
-    if (!/[a-zA-Z][a-zA-Z0-9]*/.test(standinName)) {
-      standinName = 'standin';
-    }
-    var cacheLine = standinMakerCache.get(standinName);
-    if (cacheLine === 'blacklisted') {
-      standinName = 'standin';
-      cacheLine = standinMakerCache.get(standinName);
-    }
-    if (!cacheLine) {
-      cacheLine = [];
-      standinMakerCache.set(standinName, cacheLine);
-    }
-    var result = cacheLine[arity];
-    if (!result) {
-      var args = [];
-      for (var i = 0; i < arity; i++) {
-        args.push('_' + i);
-      }
-      var makeStandinSrc = '(function makeStandin(newF) {\n' +
-        '  "use strict";\n' +
-        '  return function ' + standinName + '(' + args.join(',') + ') {\n' +
-        '    return newF.apply(this, arguments);\n' +
-        '  }\n' +
-        '})';
-      result = unsafeEval(makeStandinSrc);
-      cacheLine[arity] = result;
-    }
-    return result;
-  }
-
-  /**
-   * The function own property names that funcLike doesn't copy
-   * in a generic manner from newFunc to the returned standin.
-   */
-  var exemptFuncProps = noFuncPoison ? ['name', 'length'] :
-     ['name', 'length', 'caller', 'arguments'];
-
-  /**
-   * Given that newFunc represents a desired emulation of oldFunc
-   * except for its .name and .length properties, engage in best
-   * efforts to return a function like newFunc in which these
-   * remaining issues are repaired, possibly by modifying newFunc in
-   * place if possible, or possibly by wrapping it.
-   *
-   * <p>If we instead create and return a new standin function which
-   * wraps newFunc, we also attempt to transfer any
-   * non-exemptFuncProps (see above) from newFunc to the returned
-   * standin.
-   *
-   * <p>We assume that after this call, the caller will use whatever we
-   * return in lieu of accessing the newFunc they passed us directly,
-   * which is why we allow funcLike to either modify newFunc in place,
-   * or return a wrapper in which potentially mutable properties are
-   * copied. If this assumption is false, then a mutation to one of
-   * these properties on newFunc or the returned standin will not
-   * necessarily be reflected in the other.
-   *
-   * <p>Note that ES5 does not specify a .name property on functions, and
-   * IE11 (as of this writing) does not implement one, so this
-   * implementation must be compatible with the absence of a .name
-   * property on functions.
-   */
-  function funcLike(newFunc, oldFunc) {
-    var name = ''+oldFunc.name;
-    var arity = +oldFunc.length;
-    // TODO(erights): On ES6 func.name starts configurable, so we
-    // should try to modify newFunc.name in place if we can.
-    // TODO(erights): On ES6 func.length starts configurable, so we
-    // should try to modify newFunc.length in place if we can.
-    if (''+newFunc.name === name && +newFunc.length === arity) {
-      return newFunc;
-    }
-
-    var makeStandin = makeStandinMaker(name, arity);
-    var standin = makeStandin(newFunc);
-
-    var pnames = Object.getOwnPropertyNames(newFunc);
-    pnames.forEach(function(pname) {
-      if (exemptFuncProps.indexOf(pname) === -1) {
-        Object.defineProperty(standin, pname,
-                              Object.getOwnPropertyDescriptor(newFunc, pname));
-      }
-    });
-
-    // The isFrozen and isSealed branches of the tests below seem
-    // redundant with !isExtensible, since frozenness and sealedness
-    // is, as of ES5, only the combination of extensibility + property
-    // attributes. We do this anyway for two reasons: Because the
-    // defineProperty loop above skips the exemptFuncProps. And in
-    // case a future ES spec has frozenness or sealedness mean
-    // something beyond merely extensibility + property attributes.
-    if (Object.isFrozen(newFunc)) {
-      Object.freeze(standin);
-    } else if (Object.isSealed(newFunc)) {
-      Object.seal(standin);
-    } else if (!Object.isExtensible(newFunc)) {
-      Object.preventExtensions(standin);
-    }
-    return standin;
-  }
-  ses.funcLike = funcLike;
-
-
->>>>>>> d34290a0
   ////////////////////// Tests /////////////////////
   //
   // Each test is a function of no arguments that should not leave any
