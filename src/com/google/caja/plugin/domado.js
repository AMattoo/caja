// Copyright (C) 2008-2012 Google Inc.
//
// Licensed under the Apache License, Version 2.0 (the "License");
// you may not use this file except in compliance with the License.
// You may obtain a copy of the License at
//
//      http://www.apache.org/licenses/LICENSE-2.0
//
// Unless required by applicable law or agreed to in writing, software
// distributed under the License is distributed on an "AS IS" BASIS,
// WITHOUT WARRANTIES OR CONDITIONS OF ANY KIND, either express or implied.
// See the License for the specific language governing permissions and
// limitations under the License.

/**
 * @fileoverview
 * A partially tamed browser object model based on
 * <a href="http://www.w3.org/TR/DOM-Level-2-HTML/Overview.html"
 * >DOM-Level-2-HTML</a> and specifically, the
 * <a href="http://www.w3.org/TR/DOM-Level-2-HTML/ecma-script-binding.html"
 * >ECMAScript Language Bindings</a>.
 *
 * Caveats:<ul>
 * <li>Security Review is pending.
 * <li><code>===</code> and <code>!==</code> on node lists will not
 *   behave the same as with untamed node lists.  Specifically, it is
 *   not always true that {@code nodeA.childNodes === nodeA.childNodes}.
 * </ul>
 *
 * <p>
 * TODO(ihab.awad): Our implementation of getAttribute (and friends)
 * is such that standard DOM attributes which we disallow for security
 * reasons (like 'form:enctype') are placed in the "virtual" attributes
 * map (the data-caja-* namespace). They appear to be settable and gettable,
 * but their values are ignored and do not have the expected semantics
 * per the DOM API. This is because we do not have a column in
 * html4-defs.js stating that an attribute is valid but explicitly
 * blacklisted. Alternatives would be to always throw upon access to
 * these attributes; to make them always appear to be null; etc. Revisit
 * this decision if needed.
 *
 * @author mikesamuel@gmail.com (original Domita)
 * @author kpreid@switchb.org (port to ES5)
 * @requires console
 * @requires bridalMaker, cajaVM, cssSchema, lexCss, URI, unicode
 * @requires parseCssDeclarations, sanitizeCssProperty, sanitizeCssSelectorList
 * @requires html, html4, htmlSchema
 * @requires WeakMap, Proxy
 * @requires HtmlEmitter
 * @provides Domado
 * @overrides window
 */

// The Turkish i seems to be a non-issue, but abort in case it is.
if ('I'.toLowerCase() !== 'i') { throw 'I/i problem'; }

var Domado = (function() {
  'use strict';

  var isVirtualizedElementName = htmlSchema.isVirtualizedElementName;
  var realToVirtualElementName = htmlSchema.realToVirtualElementName;
  var virtualToRealElementName = htmlSchema.virtualToRealElementName;

  var cajaPrefix = 'data-caja-';
  var cajaPrefRe = new RegExp('^' + cajaPrefix);

  // From RFC3986
  var URI_SCHEME_RE = new RegExp(
      '^' +
      '(?:' +
        '([^:\/?# ]+)' +         // scheme
      ':)?'
  );

  var ALLOWED_URI_SCHEMES = /^(?:https?|geo|mailto|sms|tel)$/i;

  /**
   * Tests if the given uri has an allowed scheme.
   * This matches the logic in UriPolicyNanny#apply
   */
  function allowedUriScheme(uri) {
    return (uri.hasScheme() && ALLOWED_URI_SCHEMES.test(uri.getScheme()));
  }

  function uriFetch(naiveUriPolicy, uri, mime, callback) {
    uri = '' + uri;
    var parsed = URI.parse(uri);
    try {
      if (!naiveUriPolicy || 'function' !== typeof naiveUriPolicy.fetch) {
        window.setTimeout(function() { callback({}); }, 0);
      } else if (allowedUriScheme(parsed)) {
        naiveUriPolicy.fetch(parsed, mime, callback);
      } else {
        naiveUriPolicy.fetch(undefined, mime, callback);
      }
    } catch (e) {
      console.log('Rejecting url ' + uri + ' because ' + e);
      window.setTimeout(function() { callback({}); }, 0);
    }
  }

  function uriRewrite(naiveUriPolicy, uri, effects, ltype, hints) {
    if (!naiveUriPolicy || 'function' !== typeof naiveUriPolicy.rewrite) {
      return null;
    }
    uri = '' + uri;
    var parsed = URI.parse(uri);
    try {
      if (allowedUriScheme(parsed)) {
        var safeUri = naiveUriPolicy.rewrite(parsed, effects, ltype, hints);
        return safeUri ? safeUri.toString() : null;
      } else {
        return null;
      }
    } catch (e) {
      console.log('Rejecting url ' + uri + ' because ' + e);
      return null;
    }
  }

  // test for old-style proxies, not ES6 direct proxies, because that's what we
  // used and what ES5/3 provides.
  // TODO(kpreid): Need to migrate to ES6-planned proxy API
  var proxiesAvailable = typeof Proxy !== 'undefined' && !!Proxy.create;
  var proxiesInterceptNumeric = proxiesAvailable && (function() {
    var handler = {
      toString: function() { return 'proxiesInterceptNumeric test handler'; },
      getOwnPropertyDescriptor: function(name) {
        return {value: name === '1' ? 'ok' : 'other'};
      }
    };
    handler.getPropertyDescriptor = handler.getOwnPropertyDescriptor;
    var proxy = Proxy.create(handler);
    return proxy[1] === 'ok';
  }());

  var canHaveEnumerableAccessors = (function() {
    // Firefox bug causes enumerable accessor properties to appear as own
    // properties of children. SES patches this by prohibiting enumerable
    // accessor properties. We work despite the bug by making all such
    // properties non-enumerable using this flag.
    try {
      Object.defineProperty({}, "foo", {
        enumerable: true,
        configurable: false,
        get: function () {}
      });
      return true;
    } catch (e) {
      return false;
    }
  })();

  function getPropertyDescriptor(o, n) {
    if (o === null || o === undefined) {
      return undefined;
    } else {
      return Object.getOwnPropertyDescriptor(o, n)
          || getPropertyDescriptor(Object.getPrototypeOf(o), n);
    }
  }

  /**
   * This is a simple forwarding proxy handler. Code copied 2011-05-24 from
   * <http://wiki.ecmascript.org/doku.php?id=harmony:proxy_defaulthandler>
   * with modifications to make it work on ES5-not-Harmony-but-with-proxies as
   * provided by Firefox 4.0.1 and to be compatible with SES's WeakMap
   * emulation.
   */
  function ProxyHandler(target) {
    this.target = target;
  };
  ProxyHandler.prototype = {
    constructor: ProxyHandler,

    // == fundamental traps ==

    // Object.getOwnPropertyDescriptor(proxy, name) -> pd | undefined
    getOwnPropertyDescriptor: function(name) {
      var desc = Object.getOwnPropertyDescriptor(this.target, name);
      if (desc !== undefined) { desc.configurable = true; }
      return desc;
    },

    // Object.getPropertyDescriptor(proxy, name) -> pd | undefined
    getPropertyDescriptor: function(name) {
      var desc = Object.getPropertyDescriptor(this.target, name);
      if (desc !== undefined) { desc.configurable = true; }
      return desc;
    },

    // Object.getOwnPropertyNames(proxy) -> [ string ]
    getOwnPropertyNames: function() {
      return Object.getOwnPropertyNames(this.target);
    },

    // Object.getPropertyNames(proxy) -> [ string ]
    getPropertyNames: function() {
      return Object.getPropertyNames(this.target);
    },

    // Object.defineProperty(proxy, name, pd) -> undefined
    defineProperty: function(name, desc) {
      Object.defineProperty(this.target, name, desc);
      return true;
    },

    // delete proxy[name] -> boolean
    'delete': function(name) {
      return delete this.target[name];
    },

    // Object.{freeze|seal|preventExtensions}(proxy) -> proxy
    fix: function() {
      // As long as target is not frozen,
      // the proxy won't allow itself to be fixed
      if (!Object.isFrozen(this.target)) {
        return undefined;
      }
      var props = {};
      for (var name in this.target) {
        props[name] = Object.getOwnPropertyDescriptor(this.target, name);
      }
      return props;
    },

    // == derived traps ==

    // name in proxy -> boolean
    has: function(name) { return name in this.target; },

    // ({}).hasOwnProperty.call(proxy, name) -> boolean
    hasOwn: function(name) {
      return ({}).hasOwnProperty.call(this.target, name);
    },

    // proxy[name] -> any
    get: function(proxy, name) {
      return this.target[name];
    },

    // proxy[name] = value
    set: function(proxy, name, value) {
      this.target[name] = value;
      return true;
    },

    // for (var name in proxy) { ... }
    enumerate: function() {
      var result = [];
      for (var name in this.target) { result.push(name); };
      return result;
    },

    /*
    // if iterators would be supported:
    // for (var name in proxy) { ... }
    iterate: function() {
      var props = this.enumerate();
      var i = 0;
      return {
        next: function() {
          if (i === props.length) throw StopIteration;
          return props[i++];
        }
      };
    },*/

    // Object.keys(proxy) -> [ string ]
    keys: function() { return Object.keys(this.target); }
  };
  cajaVM.def(ProxyHandler);

  function makeOverrideSetter(object, prop) {
    return innocuous(function overrideSetter(newValue) {
      if (object === this) {
        throw new TypeError('Cannot set virtually frozen property: ' + prop);
      }
      if (!!Object.getOwnPropertyDescriptor(this, prop)) {
        this[prop] = newValue;
      }
      // TODO(erights): Do all the inherited property checks
      Object.defineProperty(this, prop, {
        value: newValue,
        writable: true,
        enumerable: true,
        configurable: true
      });
    });
  }

  /**
   * Takes a property descriptor and, if it is a non-writable data property or
   * an accessor with only a getter, returns a replacement descriptor which
   * allows the property to be overridden by assignment.
   *
   * Note that the override behavior is only of value when the object is
   * inherited from, so properties defined on "instances" should not use this as
   * it is unnecessarily expensive.
   */
  function allowNonWritableOverride(object, prop, desc) {
    if (!('value' in desc && !desc.writable)) {
      return desc;
    }
    var value = desc.value;
    // TODO(kpreid): Duplicate of tamperProof() from repairES5.js.
    // We should extract that getter/setter pattern as a separate routine; but
    // note that we need to make the same API available from ES5/3 (though not
    // the same behavior, since ES5/3 rejects the 'override mistake',
    // ASSIGN_CAN_OVERRIDE_FROZEN in repairES5 terms) available from ES5/3.
    return {
      configurable: desc.configurable,
      enumerable: desc.enumerable,
      get: innocuous(function overrideGetter() { return value; }),
      set: makeOverrideSetter(object, prop)
    };
  }

  /**
   * Alias for a common pattern: non-enumerable toString method.
   */
  function setToString(obj, fn) {
    // ES5/3's virtualization of toString does not work properly w/
    // defineProperty
    if ('USELESS' in cajaVM) {  // TODO(kpreid): Better condition/kill this code
      // Under ES5/3, this will have the overridable semantics we wanted anyway
      obj.toString = fn;
    } else {
      Object.defineProperty(obj, 'toString',
          allowNonWritableOverride(obj, 'toString', {value: fn}));
    }
  }

  /**
   * Shortcut for a single unmodifiable property. No provision for override.
   */
  function setFinal(object, prop, value) {
    Object.defineProperty(object, prop, {
      enumerable: true,
      value: value
    });
  }

  /**
   * Given that n is a string, is n an "array element" property name?
   */
  function isNumericName(n) {
    return ('' + (+n)) === n;
  }

  function inherit(subCtor, superCtor, opt_writableProto) {
    var inheritingProto = Object.create(superCtor.prototype);
    // TODO(kpreid): The following should work but is a no-op on Chrome
    // 24.0.1312.56, which breaks everything. Enable it when possible.
    //Object.defineProperty(subCtor, 'prototype', {
    //  value: inheritingProto,
    //  writable: Boolean(opt_writableProto),
    //  enumerable: false,
    //  configurable: false
    //});
    // Workaround:
    if (opt_writableProto) {
      subCtor.prototype = inheritingProto;
    } else {
      Object.defineProperty(subCtor, 'prototype', {
        enumerable: false,
        value: inheritingProto
      });
    }

    Object.defineProperty(subCtor.prototype, 'constructor', {
      value: subCtor,
      writable: true,
      enumerable: false,
      configurable: true
    });
  }

  /**
   * Checks that a user-supplied callback is a function. Return silently if the
   * callback is valid; throw an exception if it is not valid.
   *
   * TODO(kpreid): Is this conversion to ES5-world OK?
   *
   * @param aCallback some user-supplied "function-like" callback.
   */
  function ensureValidCallback(aCallback) {

    if ('function' !== typeof aCallback) {
      throw new Error('Expected function not ' + typeof aCallback);
    }
  }

  /**
   * This combines trademarks with amplification, and is really a thin wrapper
   * on WeakMap. It allows objects to have an arbitrary collection of private
   * properties, which can only be accessed by those holding the amplifier 'p'
   * (which, in most cases, should be only a particular prototype's methods.)
   *
   * Unlike trademarks, this does not freeze the object. It is assumed that the
   * caller makes the object sufficiently frozen for its purposes and/or that
   * the private properties are all that needs protection.
   *
   * This is designed to be more efficient and straightforward than using both
   * trademarks and per-private-property sealed boxes or weak maps.
   *
   * Capability design note: This facility provides sibling amplification (the
   * ability for one object to access the private state of other similar
   * objects).
   */
  var Confidence = (function () {
    // superTable, superTypename are undefined if there is no supertype
    function _SubConfidence(typename, superTable, superTypename) {
      var table = new WeakMap();

      /**
       * Add an object to the confidence. This permits it to pass the
       * guard and provides a private-properties record for it.
       *
       * @param {Object} object The object to add.
       * @param {Object} taming The taming membrane which the object is on the
       *     tame side of.
       * @param {Object} opt_sameAs If provided, an existing object whose
       *     private state will be reused for {@code object}.
       */
      this.confide = cajaVM.constFunc(function(object, taming, opt_sameAs) {
        //console.debug("Confiding:", object);
        if (table.get(object) !== undefined) {
          if (table.get(object)._obj !== object) {
            throw new Error("WeakMap broke! " + object + " vs. " +
                table.get(object)._obj);
          }
          throw new Error(typename + " has already confided in " + object);
        }

        var privates;
        if (superTable !== undefined) {
          privates = superTable.get(object);
          if (!privates) {
            throw new Error(typename + ': object must already be a ' +
                superTypename);
          }
          // TODO(kpreid): validate taming, opt_sameAs
        } else if (opt_sameAs !== undefined) {
          privates = table.get(opt_sameAs);
          if (!privates) {
            throw new Error(typename + ': opt_sameAs not confided');
          }
        } else {
          privates = {_obj: object, _taming: taming};
        }

        table.set(object, privates);
      });

      var guard = this.guard = cajaVM.makeTableGuard(table, typename,
          'This operation requires a ' + typename);

      /**
       * Wrap a method or other function so as to ensure that:
       *   * 'this' is a confidant,
       *   * the first parameter of the original function is the private state,
       *   * the wrapper is frozen,
       *   * and any exceptions thrown from host-side code are wrapped.
       */
      this.amplifying = function(method) {
        if (typeof method !== 'function') {
          throw new Error(typename + ': amplifying(non-function): ' + method);
        }
        function amplifierMethod(var_args) {
          var privates = table.get(this);
          if (privates) {
            var ampargs = [privates];
            ampargs.push.apply(ampargs, arguments);
            try {
              return method.apply(this, ampargs);
            } catch (e) {
              throw privates._taming.tameException(e);
            }
          } else {
            guard.coerce(this);  // borrow exception
            throw 'can\'t happen';
          }
        }
        amplifierMethod.toString = innocuous(function() {
          return '[' + typename + ']' + method.toString();
        });
        return cajaVM.constFunc(amplifierMethod);
      };

      /**
       * 'amplify(o, f)' is identical to 'amplifying(f).call(o)' but
       * significantly more efficient.
       */
      this.amplify = function(object, method) {
        var privates = table.get(object);
        if (privates) {
          var ampargs = [privates];
          ampargs.push.apply(ampargs, arguments);
          try {
            return method.apply(object, ampargs);
          } catch (e) {
            throw privates._taming.tameException(e);
          }
        } else {
          guard.coerce(object);  // borrow exception
          throw 'can\'t happen';
        }
      };

      this.subtype = function(subtypeName) {
        return new _SubConfidence(subtypeName, table, typename);
      }.bind(this);

      this.typename = typename;
    }

    function Confidence(typename) {
      return new _SubConfidence(typename, undefined, undefined);
    }
    Confidence.prototype.toString = cajaVM.constFunc(function() {
      return this.typename + 'Confidence';
    });

    _SubConfidence.prototype = Confidence.prototype;

    return cajaVM.def(Confidence);
  })();

  /**
   * Explicit marker that this is a function intended to be exported that needs
   * no other wrapping. Also, remove the function's .prototype object.
   *
   * As a matter of style, fn should always be a function literal; think of this
   * as a modifier to function literal syntax. This ensures that it is not
   * misapplied to functions which have more complex circumstances.
   */
  // TODO(kpreid): Verify this in tests, e.g. by adding a property and checking
  function innocuous(f) {
    return cajaVM.constFunc(f);
  }

  var PROPERTY_DESCRIPTOR_KEYS = {
    configurable: 0,
    enumerable: 0,
    writable: 0,
    value: 0,
    get: 0,
    set: 0
  };

  /**
   * Utilities for defining properties.
   */
  var Props = (function() {
    var NO_PROPERTY = null;

    /**
     * Return a function returning an environment. Environments are context
     * implicitly available to our extended property descriptors ('property
     * specifiers') such as the name of the property being defined (so that a
     * single spec can express "forward this property to the same-named property
     * on another object", for example).
     */
    function makeEnvOuter(object, opt_confidence) {
      // TODO(kpreid): confidence typename is not actually currently specific
      // enough for debugging (node subclasses, in particular) but it's the
      // only formal name we have right now.
      var typename = opt_confidence ? opt_confidence.typename : String(object);
      var amplifying = opt_confidence
          ? opt_confidence.amplifying.bind(opt_confidence)
          : function(fn) {
              throw new Error('Props.define: no confidence, no amplifying');
            };
      return function(prop) {
        var msgPrefix = 'Props.define: ' + typename + '.' + prop;
        return {
          object: object,
          prop: prop,
          msgPrefix: msgPrefix,
          amplifying: amplifying
        };
      };
    }

    /**
     * Convert a property spec (our notion) to a property descriptor (ES5
     * notion) and validate/repair/kludge it.
     *
     * The returned property descriptor is fresh.
     */
    function specToDesc(env, propSpec) {
      if (propSpec === NO_PROPERTY) { return propSpec; }
      switch (typeof propSpec) {
        case 'function':
          if (!propSpec.isPropMaker) {
            // TODO(kpreid): Temporary check for refactoring.
            throw new TypeError(env.msgPrefix +
                ' defined with a function not a prop maker');
          }
          return specToDesc(env, propSpec(env));

        case 'object':
          // Make a copy so that we can mutate desc, and validate.
          var desc = copyAndValidateDesc(env, propSpec);

          if ('get' in desc || 'set' in desc) {
            // Firefox bug workaround; see canHaveEnumerableAccessors.
            desc.enumerable = desc.enumerable && canHaveEnumerableAccessors;
          }

          if (desc.get && !Object.isFrozen(desc.get)) {
            if (typeof console !== 'undefined') {
              console.warn(env.msgPrefix + ' getter is not frozen; fixing.');
            }
            cajaVM.constFunc(desc.get);
          }
          if (desc.set && !Object.isFrozen(desc.set)) {
            if (typeof console !== 'undefined') {
              console.warn(env.msgPrefix + ' setter is not frozen; fixing.');
            }
            cajaVM.constFunc(desc.set);
          }

          return desc;

        default:
          throw new TypeError(env.msgPrefix +
              ' spec not a function or descriptor (' + propSpec + ')');
      }
    }

    function copyAndValidateDesc(env, inDesc) {
      var desc = {};
      for (var k in inDesc) {
        if (PROPERTY_DESCRIPTOR_KEYS.hasOwnProperty(k)) {
          // Could imagine doing a type-check here, but not bothering.
          desc[k] = inDesc[k];
        } else {
          throw new TypeError(env.msgPrefix +
              ': Unexpected key in property descriptor: ' + k);
        }
      }
      return desc;
    }

    /**
     * For each enumerable p: s in propSpecs, do
     *
     *   Object.defineProperty(object, p, specToDesc(..., s))
     *
     * where specToDesc() passes plain property descriptors through and can
     * also construct property descriptors based on the specified 'p' or
     * 'confidence' if s is one of the property-maker functions provided by
     * Props.
     *
     * Additionally, getters and setters are checked for being frozen, and the
     * syntax of the descriptor is checked.
     */
    function define(object, opt_confidence, propSpecs) {
      var makeEnv = makeEnvOuter(object, opt_confidence);
      for (var prop in propSpecs) {
        var desc = specToDesc(makeEnv(prop), propSpecs[prop]);
        if (desc !== NO_PROPERTY) {
          Object.defineProperty(object, prop, desc);
        }
      }
    }

    /**
     * A property which behaves as if as it was named the mapName.
     */
    function actAs(mapName, propSpec) {
      return markPropMaker(function(env) {
        return specToDesc(
          Object.create(env, {
            prop: {value: mapName}
          }),
          propSpec);
      });
    }

    /**
     * A getter which forwards to the other-named property of this
     * object.
     *
     * (This does not also forward a setter so as to avoid producing a visible
     * but useless setter if the other property is read-only. If that is needed,
     * we'll define aliasRW. Unfortunately there's no way to 'statically'
     * determine which behavior to use.)
     *
     * Remember that the other property could have been overridden by the caller
     * if it is inherited!
     */
    function aliasRO(enumerable, otherProp) {
      return {
        enumerable: enumerable,
        get: innocuous(function aliasGetter() { return this[otherProp]; })
      };
    }

    /**
     * A non-writable, possibly enumerable, overridable constant-valued
     * property.
     */
    function overridable(enumerable, value) {
      return markPropMaker(function overridablePropMaker(env) {
        return allowNonWritableOverride(env.object, env.prop, {
          enumerable: enumerable,
          value: value
        });
      });
    }

    /**
     * Add override to an accessor property.
     */
    function addOverride(spec) {
      return markPropMaker(function overridablePropMaker(env) {
        var desc = specToDesc(env, spec);
        if ('set' in desc || 'value' in desc) {
          throw new Error('bad addOverride');
        } else {
          desc.set = makeOverrideSetter(env.object, env.prop);
        }
        return desc;
      });
    }

    /**
     * An overridable, enumerable method.
     *
     * fn will have innocuous() applied to it (thus ending up with its
     * .prototype removed).
     *
     * As a matter of style, fn should always be a function literal; think of
     * this as a modifier to function literal syntax. This ensures that it is
     * not misapplied to functions which have more complex circumstances.
     */
    function plainMethod(fn) {
      return overridable(true, innocuous(fn));
    }

    /**
     * An overridable, enumerable, amplifying (as in confidence.amplifying)
     * method.
     *
     * The function should be a function literal.
     */
    function ampMethod(fn) {
      return markPropMaker(function(env) {
        return overridable(true, env.amplifying(fn));
      });
    }

    /**
     * A non-overridable, enumerable, amplifying (as in confidence.amplifying)
     * getter.
     *
     * The function should be a function literal.
     */
    function ampGetter(fn) {
      return markPropMaker(function(env) {
        return {
          enumerable: true,
          get: env.amplifying(fn)
        };
      });
    }

    /**
     * A non-overridable, enumerable, amplifying (as in confidence.amplifying)
     * getter and setter.
     *
     * The functions should be function literals.
     */
    function ampAccessor(getter, setter) {
      return markPropMaker(function(env) {
        return {
          enumerable: true,
          get: env.amplifying(getter),
          set: env.amplifying(setter)
        };
      });
    }

    /**
     * Checkable label for all property specs implemented functions.
     * TODO(kpreid): Have fewer custom property makers outside of Props itself;
     * provide tools to build them instead.
     */
    function markPropMaker(fn) {
      fn.isPropMaker = true;
      // causes a TypeError inside ToPropertyDescriptor
      fn.get = '<PropMaker used as propdesc canary>';
      return fn;
    }

    /**
     * Only define the property if the condition is true.
     *
     * For more complex cases use regular conditionals and NO_PROPERTY.
     */
    function cond(condition, specThen) {
      return condition ? specThen : NO_PROPERTY;
    }

    return {
      define: define,
      actAs: actAs,
      aliasRO: aliasRO,
      overridable: overridable,
      addOverride: addOverride,
      plainMethod: plainMethod,
      ampMethod: ampMethod,
      ampGetter: ampGetter,
      ampAccessor: ampAccessor,
      cond: cond,
      NO_PROPERTY: NO_PROPERTY,
      markPropMaker: markPropMaker
    };
  })();

  var CollectionProxyHandler = (function() {
    /**
     * Handler for a proxy which presents value properties derived from an
     * external data source.
     *
     * The subclass should implement .col_lookup(name) -> internalvalue,
     * .col_evaluate(internalvalue) -> value, and .col_names() -> array.
     */
    function CollectionProxyHandler(target) {
      ProxyHandler.call(this, target);
    }
    inherit(CollectionProxyHandler, ProxyHandler);
    CollectionProxyHandler.prototype.toString = function() {
      return '[CollectionProxyHandler]';
    };
    CollectionProxyHandler.prototype.getOwnPropertyDescriptor =
        function (name) {
      var lookup;
      if ((lookup = this.col_lookup(name))) {
        return {
          configurable: true,  // proxy invariant check
          enumerable: true,  // TODO(kpreid): may vary
          writable: false,
          value: this.col_evaluate(lookup)
        };
      } else {
        return ProxyHandler.prototype.getOwnPropertyDescriptor.call(this, name);
      }
    };
    CollectionProxyHandler.prototype.get = function(receiver, name) {
      var lookup;
      if ((lookup = this.col_lookup(name))) {
        return this.col_evaluate(lookup);
      } else {
        return ProxyHandler.prototype.get.call(this, receiver, name);
      }
    };
    CollectionProxyHandler.prototype.getOwnPropertyNames = function() {
      var names = ProxyHandler.prototype.getOwnPropertyNames.call(this);
      names.push.apply(names, this.col_names());
      return names;
    };
    CollectionProxyHandler.prototype['delete'] = function(name) {
      var lookup;
      if ((lookup = this.col_lookup(name))) {
        return false;
      } else {
        return ProxyHandler.prototype['delete'].call(this, name);
      }
    };
    return cajaVM.def(CollectionProxyHandler);
  }());

  /** XMLHttpRequest or an equivalent on IE 6. */
  function XMLHttpRequestCtor(makeDOMAccessible,
      XMLHttpRequest, ActiveXObject, XDomainRequest) {
    if (XMLHttpRequest &&
      makeDOMAccessible(new XMLHttpRequest()).withCredentials !== undefined) {
      return XMLHttpRequest;
    } else if (XDomainRequest) {
      return function XDomainRequestObjectForIE() {
        var xdr = makeDOMAccessible(new XDomainRequest());
        xdr.onload = function () {
          if ('function' === typeof xdr.onreadystatechange) {
            xdr.status = 200;
            xdr.readyState = 4;
            xdr.onreadystatechange.call(xdr, null, false);
          }
        };
        var errorHandler = function () {
          if ('function' === typeof xdr.onreadystatechange) {
            xdr.status = 500;
            xdr.readyState = 4;
            xdr.onreadystatechange.call(xdr, null, false);
          }
        };
        xdr.onerror = errorHandler;
        xdr.ontimeout = errorHandler;
        return xdr;
      };
    } else if (ActiveXObject) {
     // The first time the ctor is called, find an ActiveX class supported by
     // this version of IE.
      var activeXClassId;
      return function ActiveXObjectForIE() {
        if (activeXClassId === void 0) {
          activeXClassId = null;
          /** Candidate Active X types. */
          var activeXClassIds = [
              'MSXML2.XMLHTTP.5.0', 'MSXML2.XMLHTTP.4.0',
              'MSXML2.XMLHTTP.3.0', 'MSXML2.XMLHTTP',
              'MICROSOFT.XMLHTTP.1.0', 'MICROSOFT.XMLHTTP.1',
              'MICROSOFT.XMLHTTP'];
          for (var i = 0, n = activeXClassIds.length; i < n; i++) {
            var candidate = activeXClassIds[+i];
            try {
              void new ActiveXObject(candidate);
              activeXClassId = candidate;
              break;
            } catch (e) {
              // do nothing; try next choice
            }
          }
          activeXClassIds = null;
        }
        return new ActiveXObject(activeXClassId);
      };
    } else {
      throw new Error('ActiveXObject not available');
    }
  }

  function TameXMLHttpRequest(
      taming,
      rulebreaker,
      xmlHttpRequestMaker,
      naiveUriPolicy,
      getBaseURL,
      onerrorTarget) {
    // See http://www.w3.org/TR/XMLHttpRequest/

    // TODO(ihab.awad): Improve implementation (interleaving, memory leaks)
    // per http://www.ilinsky.com/articles/XMLHttpRequest/

    var TameXHRConf = new Confidence('TameXMLHttpRequest');
    var amplifying = TameXHRConf.amplifying;
    var amplify = TameXHRConf.amplify;

    // Note: Since there is exactly one TameXMLHttpRequest per feral XHR, we do
    // not use an expando proxy and always let clients set expando properties
    // directly on this. This simplifies implementing onreadystatechange.
    function TameXMLHttpRequest() {
      TameXHRConf.confide(this, taming);
      amplify(this, function(privates) {
        var xhr = privates.feral =
            rulebreaker.makeDOMAccessible(new xmlHttpRequestMaker());
        taming.tamesTo(xhr, this);

        privates.async = undefined;
        privates.handler = undefined;
        privates.nativeCompleteEventSeen = false;

        Object.preventExtensions(privates);
      });
    }
    Props.define(TameXMLHttpRequest.prototype, TameXHRConf, {
      onreadystatechange: {
        enumerable: true,
        set: amplifying(function(privates, handler) {
          // TODO(ihab.awad): Do we need more attributes of the event than
          // 'target'? May need to implement full "tame event" wrapper similar
          // to DOM events.
          var self = this;
          privates.feral.onreadystatechange = function(event) {
            if (privates.feral.readyState === 4) {
              // Detect whether this event was fired. See open() for how this
              // is used.
              privates.nativeCompleteEventSeen = true;
            }
            var evt = { target: self };
            try {
              return handler.call(void 0, evt);
            } catch (e) {
              Domado_.handleUncaughtException(
                  onerrorTarget, e, '<XMLHttpRequest callback>');
            }
          };
          // Store for later direct invocation if need be
          privates.handler = handler;
        })
      },
      // TODO(kpreid): This are PT.ROView properties but our layering does not
      // offer that here.
      readyState: Props.ampGetter(function(privates) {
        // The ready state should be a number
        return Number(privates.feral.readyState);
      }),
      responseText: Props.ampGetter(function(privates) {
        var result = privates.feral.responseText;
        return (result === undefined || result === null)
            ? result : String(result);
      }),
      responseXML: Props.ampGetter(function(privates) {
        var feralXml = privates.feral.responseXML;
        if (feralXml === null || feralXml === undefined) {
          // null = 'The response did not parse as XML.'
          return null;
        } else {
          // TODO(ihab.awad): Implement a taming layer for XML. Requires
          // generalizing the HTML node hierarchy as well so we have a unified
          // implementation.

          // This kludge is just enough to keep the jQuery tests from freezing.
          var node = {nodeName: '#document'};
          node.cloneNode = function () { return node; };
          node.toString = function () {
            return 'Caja does not support XML.';
          };
          return {documentElement: node};
        }
      }),
      status: Props.ampGetter(function(privates) {
        var result = privates.feral.status;
        return (result === undefined || result === null) ?
          result : Number(result);
      }),
      statusText: Props.ampGetter(function(privates) {
        var result = privates.feral.statusText;
        return (result === undefined || result === null) ?
          result : String(result);
      }),
      open: Props.ampMethod(function(
          privates, method, URL, opt_async, opt_userName, opt_password) {
        method = String(method);
        URL = URI.utils.resolve(getBaseURL(), String(URL));
        // Sanitizing these optionals up front; but note that we switch on
        // arguments.length below, so this does not mean that opt_async
        // defaults to false.
        opt_async = Boolean(opt_async);
        opt_userName = String(opt_userName);
        opt_password = String(opt_password);

        // The XHR interface does not tell us the MIME type in advance, so we
        // must assume the broadest possible.
        var safeUri = uriRewrite(
            naiveUriPolicy,
            URL, html4.ueffects.SAME_DOCUMENT, html4.ltypes.DATA,
            {
              "TYPE": "XHR",
              "XHR_METHOD": method,
              "XHR": true  // Note: this hint is deprecated
            });
        // If the uriPolicy rejects the URL, we throw an exception, but we do
        // not put the URI in the exception so as not to put the caller at risk
        // of some code in its stack sniffing the URI.
        if ('string' !== typeof safeUri) {
          throw 'URI violates security policy';
        }
        switch (arguments.length - 1) {
        case 2:
          privates.async = true;
          privates.feral.open(method, safeUri);
          break;
        case 3:
          privates.async = opt_async;
          privates.feral.open(method, safeUri, opt_async);
          break;
        case 4:
          privates.async = opt_async;
          privates.feral.open(
              method, safeUri, opt_async, opt_userName);
          break;
        case 5:
          privates.async = opt_async;
          privates.feral.open(
              method, safeUri, opt_async, opt_userName, opt_password);
          break;
        default:
          throw 'XMLHttpRequest cannot accept ' + (arguments.length - 1) +
              ' arguments';
          break;
        }
      }),
      setRequestHeader: Props.ampMethod(function(privates, label, value) {
        privates.feral.setRequestHeader(String(label), String(value));
      }),
      send: Props.ampMethod(function(privates, opt_data) {
        privates.nativeCompleteEventSeen = false;

        if (arguments.length === 0) {
          // TODO(ihab.awad): send()-ing an empty string because send() with no
          // args does not work on FF3, others?
          privates.feral.send('');
        } else if (typeof opt_data === 'string') {
          privates.feral.send(opt_data);
        } else /* if XML document */ {
          // TODO(ihab.awad): Expect tamed XML document; unwrap and send
          privates.feral.send('');
        }

        // Firefox does not call the 'onreadystatechange' handler in
        // the case of a synchronous XHR. We simulate this behavior by
        // calling the handler explicitly.
        if (!privates.async && !privates.nativeCompleteEventSeen &&
            privates.handler) {
          var evt = { target: this };
          privates.handler.call(void 0, evt);
        }
      }),
      abort: Props.ampMethod(function(privates) {
        privates.feral.abort();
      }),
      getAllResponseHeaders: Props.ampMethod(function(privates) {
        var result = privates.feral.getAllResponseHeaders();
        return (result === undefined || result === null) ?
          result : String(result);
      }),
      getResponseHeader: Props.ampMethod(function(privates, headerName) {
        var result = privates.feral.getResponseHeader(String(headerName));
        return (result === undefined || result === null) ?
          result : String(result);
      }),
      toString: Props.overridable(false, innocuous(function() {
        return 'Not a real XMLHttpRequest';
      }))
    });
    return cajaVM.def(TameXMLHttpRequest);
  }

  function CssPropertiesCollection() {
    var cssToDom = {};
    var domToCss = {};
    for (var cssName in cssSchema) {
      // Don't create properties for CSS functions like "rgb()".
      if (cssName.indexOf('(') >= 0) { continue; }
      var domName =
          cssName === 'float'
            ? 'cssFloat'
            : cssName.replace(
                /-([a-z])/g, function (_, c) { return c.toUpperCase(); });
      cssToDom[cssName] = domName;
      domToCss[domName] = cssName;
    }

    return {
      isDomName: function (p) {
        return domToCss.hasOwnProperty(p);
      },
      isCssName: function (p) {
        return cssToDom.hasOwnProperty(p);
      },
      domToCss: function (p) {
        return domToCss[p];
      },
      cssToDom: function(p) {
        return cssToDom[p];
      },
      forEachDomName: function (f) {
        for (var p in domToCss) {
          if (domToCss.hasOwnProperty(p)) {
            f(p);
          }
        }
      }
    };
  }

  function TamingClassTable() {
    var self = this;

    var hop = Object.prototype.hasOwnProperty;

    // TODO(kpreid): When ES5/3 and the relevant Chrome bug are dead, make this
    // Object.create(null).
    var thunks = {};

    var prototypeNames = new WeakMap();

    /**
     * Register a lazy-initialized taming ctor. The builder function should
     * return the taming ctor.
     */
    this.registerLazy = function registerLazy(name, builder) {
      if (Object.prototype.hasOwnProperty.call(thunks, name)) {
        throw new Error('TamingClassTable: duplicate registration of ' + name);
      }
      var result = undefined;
      thunks[name] = function tamingClassMemoThunk() {
        if (!result) {
          var tamingCtor = builder();
          var inert = tamingCtor.prototype.constructor;
          // TODO(kpreid): Validate that the inert ctor is in fact inert
          result = {
            tamingCtor: tamingCtor,  // special applications need lack of def
                // here
            guestCtor: cajaVM.def(inert)
          };

          // Registering multiple names is allowed. However, if we ever stop
          // having multiple names (HTMLElement vs. Element, HTMLDocument vs.
          // Document), which would be technically correct, this should become a
          // failure case.
          if (!prototypeNames.has(inert.prototype)) {
            prototypeNames.set(inert.prototype, name);
          }
        }
        return result;
      };
    };

    /**
     * This does three things:
     *
     * Replace tamingCtor's prototype with one whose prototype is someSuper.
     *
     * Hide the constructor of the products of tamingCtor, replacing it with a
     * function which just throws (but can still be used for instanceof
     * checks).
     *
     * Register the inert ctor under the given name if not undefined.
     * TODO(kpreid): Review deprecating that entirely in favor of laziness.
     */
    this.inertCtor = function inertCtor(
        tamingCtor, someSuper, opt_name, opt_writableProto) {
      inherit(tamingCtor, someSuper, opt_writableProto);

      var inert = function domadoInertConstructor() {
        throw new TypeError('This constructor cannot be called directly.');
      };
      var string = opt_name ? '[domado inert constructor ' + opt_name + ']'
                            : '[domado inert constructor]';
      inert.toString = cajaVM.constFunc(function inertCtorToString() {
        return string;
      });
      inert.prototype = tamingCtor.prototype;
      Object.freeze(inert);  // not def, because inert.prototype must remain
      Object.defineProperty(tamingCtor.prototype, 'constructor', {
        value: inert
      });

      if (opt_name !== undefined) {
        self.registerLazy(opt_name, function() { return tamingCtor; });
      }

      return inert;
    };

    // TODO(kpreid): Remove uses of this -- all for the wrong multiple names.
    this.registerSafeCtor = function registerSafeCtor(name, safeCtor) {
      self.registerLazy(name, function() {
        function stubTamingCtor() {
          throw new Error('Should not have been called');
        }
        stubTamingCtor.prototype = { constructor: safeCtor };
        return stubTamingCtor;
      });
    };

    this.finish = function finish() {
      Object.freeze(thunks);
    };

    this.exportTo = function exportTo(imports) {
      if (Object.isExtensible(thunks)) {
        throw new Error(
            'TamingClassTable: exportTo called before defAllAndFinish');
      }
      Object.getOwnPropertyNames(thunks).forEach(function(name) {
        var thunk = thunks[name];
        Object.defineProperty(imports, name, {
          enumerable: true,
          configurable: true,
          get: cajaVM.constFunc(function tamingClassGetter() {
            return thunk().guestCtor;
          }),
          set: cajaVM.constFunc(function tamingClassSetter(newValue) {
            // This differs from the makeOverrideSetter setter in that it allows
            // override on the object itself, not just objects inheriting this
            // descriptor.
            Object.defineProperty(this, name, {
              value: newValue,
              writable: true,
              enumerable: true,
              configurable: true
            });
          })
        });
      });
    };

    this.getTamingCtor = function(name) {
      // TODO(kpreid): When we no longer need to support platforms without
      // Object.create(null) (ES5/3, some Chrome), we should throw out this
      // hasOwnProperty.
      return hop.call(thunks, name) ? thunks[name]().tamingCtor : undefined;
    };

    this.getNameOfPrototype = function(prototype) {
      return prototypeNames.get(prototype);
    };
  }

  var NOT_EDITABLE = "Node not editable.";
  var UNSAFE_TAGNAME = "Unsafe tag name.";
  var UNKNOWN_TAGNAME = "Unknown tag name.";
  var INDEX_SIZE_ERROR = "Index size error.";

  /**
   * Authorize the Domado library.
   *
   * The result of this constructor is almost stateless. The exceptions are
   * that each instance has unique trademarks for certain types of tamed
   * objects, and a shared map allowing separate virtual documents to dispatch
   * events across them. (TODO(kpreid): Confirm this explanation is good.)
   *
   * @param {Object} opt_rulebreaker. If necessary, authorities to break the
   *     ES5/3 taming membrane and work with the taming-frame system. If
   *     running under SES, pass null instead.
   * @return A record of functions attachDocument, dispatchEvent, and
   *     dispatchToHandler.
   */
  function Domado_(opt_rulebreaker) {
    // Everything in this scope but not in function attachDocument() below
    // does not contain lexical references to a particular DOM instance, but
    // may have some kind of privileged access to Domado internals.

    // This is only used if opt_rulebreaker is absent (because the plugin ids
    // are normally managed by es53 when it is not). TODO(kpreid): Is there a
    // more sensible place to put this management, which would be used in both
    // modes?
    var importsToId = new WeakMap();
    var idToImports = [];
    var nextPluginId = 0;

    // This parameter is supplied in the ES5/3 case and not in the ES5+SES case.
    var rulebreaker = opt_rulebreaker ? opt_rulebreaker : cajaVM.def({
      // These are the stub versions used when in ES5+SES.
      makeDOMAccessible: function (o) {return o;},
      makeFunctionAccessible: function (o) {return o;},
      copyLengthPropertyIfUninterceptable: function (source, target) {},
      writeToPixelArray: function (source, target, length) {
        // See the use below for why this exists.
        for (var i = length-1; i >= 0; i--) {
          target[+i] = source[+i];
        }
      },

      getId: function (imports) {
        if (importsToId.has(imports)) {
          return importsToId.get(imports);
        } else {
          var id = nextPluginId++;
          importsToId.set(imports, id);
          idToImports[id] = imports;
          return id;
        }
      },
      getImports: function (id) {
        var imports = idToImports[id];
        if (imports === undefined) {
          throw new Error('Internal: imports#', id, ' unregistered');
        }
        return imports;
      }
    });

    var makeDOMAccessible = rulebreaker.makeDOMAccessible;
    var makeFunctionAccessible = rulebreaker.makeFunctionAccessible;

    // value transforming/trivial functions
    function noop() { return undefined; }
    function identity(x) { return x; }
    function defaultToEmptyStr(x) { return x || ''; }

    // Array Remove - By John Resig (MIT Licensed)
    function arrayRemove(array, from, to) {
      var rest = array.slice((to || from) + 1 || array.length);
      array.length = from < 0 ? array.length + from : from;
      return array.push.apply(array, rest);
    }

    // It is tempting to name this table "burglar".
    var windowToDomicile = new WeakMap();

    var TameEventConf = new Confidence('TameEvent');
    var TameEventT = TameEventConf.guard;
    var eventAmplify = TameEventConf.amplify;
    var TameImageDataConf = new Confidence('TameImageData');
    var TameImageDataT = TameImageDataConf.guard;
    var TameGradientConf = new Confidence('TameGradient');
    var TameGradientT = TameGradientConf.guard;

    var XML_SPACE = '\t\n\r ';

    var JS_SPACE = '\t\n\r ';
    // An identifier that does not end with __.
    var JS_IDENT = '(?:[a-zA-Z_][a-zA-Z0-9$_]*[a-zA-Z0-9$]|[a-zA-Z])_?';
    var SIMPLE_HANDLER_PATTERN = new RegExp(
        '^[' + JS_SPACE + ']*'
        + '(return[' + JS_SPACE + ']+)?'  // Group 1 is present if it returns.
        + '(' + JS_IDENT + ')[' + JS_SPACE + ']*'  // Group 2 is a func name.
        // Which can be passed optionally the event, and optionally this node.
        + '\\((event'  // Group 3 is present if 1 arg
          + '([' + JS_SPACE + ']*,[' + JS_SPACE + ']*this)?'  //Group 4 if 2 arg
          + '[' + JS_SPACE + ']*)?\\)'
        // And it can end with a semicolon.
        + '[' + JS_SPACE + ']*(?:;?[' + JS_SPACE + ']*)$');

    // These id patterns match the ones in HtmlAttributeRewriter.

    var VALID_ID_CHAR =
        unicode.LETTER + unicode.DIGIT + '_'
        + '$\\-.:;=()\\[\\]'
        + unicode.COMBINING_CHAR + unicode.EXTENDER;

    var VALID_ID_PATTERN = new RegExp(
        '^[' + VALID_ID_CHAR + ']+$');

    var VALID_ID_LIST_PATTERN = new RegExp(
        '^[' + XML_SPACE + VALID_ID_CHAR + ']*$');

    var FORBIDDEN_ID_PATTERN = new RegExp('__\\s*$');

    var FORBIDDEN_ID_LIST_PATTERN = new RegExp('__(?:\\s|$)');

    function isValidId(s) {
      return !FORBIDDEN_ID_PATTERN.test(s)
          && VALID_ID_PATTERN.test(s);
    }

    function isValidFragment(s) {
      var idValue = s.substring(1);
      return s.charAt(0) === '#' && ('' === idValue || isValidId(idValue));
    }

    function isValidIdList(s) {
      return !FORBIDDEN_ID_LIST_PATTERN.test(s)
          && VALID_ID_LIST_PATTERN.test(s);
    }

    // Trim whitespace from the beginning and end of a string, using this
    // definition of whitespace:
    // per http://www.whatwg.org/specs/web-apps/current-work/multipage/common-microsyntaxes.html#space-character
    function trimHTML5Spaces(input) {
      return input.replace(/^[ \t\r\n\f]+|[ \t\r\n\f]+$/g, '');
    }

    function mimeTypeForAttr(tagName, attribName) {
      if (attribName === 'src') {
        if (tagName === 'img') { return 'image/*'; }
        if (tagName === 'script') { return 'text/javascript'; }
      }
      return '*/*';
    }

    // TODO(ihab.awad): Does this work on IE, where console output
    // goes to a DOM node?
    function assert(cond) {
      if (!cond) {
        if (typeof console !== 'undefined') {
          console.error('Domado: assertion failed');
          console.trace();
        }
        throw new Error('Domado: assertion failed');
      }
    }

    /*
     * Generic wrapper for the timing APIs
     *   setTimeout/clearTimeout
     *   setInterval/clearInterval
     *   requestAnimationFrame/cancelAnimationFrame
     * which treats timeout IDs as capabilities so that the guest cannot clear
     * a timeout it didn't set, and prevents the callback from being a string
     * value which would be evaluated outside the sandbox.
     */
    function tameSetAndClear(target, set, clear, setName, clearName, passArg,
        evalStrings, environment) {
      var ids = new WeakMap();
      makeFunctionAccessible(set);
      makeFunctionAccessible(clear);
      function tameSet(action, delayMillis) {
        // Existing browsers treat a timeout/interval of null or undefined as a
        // noop.
        if (!action) {
          return undefined;
        }

        // Convert action to a function.
        if (typeof action === 'function') {
          // OK
        } else if (evalStrings && cajaVM.compileModule) {
          // Note specific ordering: coercion to string occurs at time of
          // call, syntax errors occur async.
          var code = '' + action;
          action = function callbackStringWrapper() {
            cajaVM.compileModule(code)(environment);
          };
        } else {
          // Early error for usability -- we also defend below.
          // This check is not *necessary* for security.
          throw new TypeError(
              setName + ' called with a ' + typeof action + '.'
              + '  Please pass a function instead of a string of JavaScript');
        }

        // actionWrapper defends against:
        //   * Passing a string-like object which gets taken as code.
        //   * Non-standard arguments to the callback.
        //   * Non-standard effects of callback's return value.
        function actionWrapper(arg) {
          try {
            if (passArg) {
              action(+arg);  // requestAnimationFrame
            } else {
              action();  // setTimeout, setInterval
            }
          } catch (e) {
            Domado_.handleUncaughtException(
                target, e, '<setName callback>');
          }
        }
        var id = set(actionWrapper, delayMillis | 0);
        var tamed = {};
        ids.set(tamed, id);
        // Freezing is not *necessary*, but it makes testing/reasoning simpler
        // and removes a degree of freedom actual browsers don't provide (they
        // return numbers).
        return Object.freeze(tamed);
      }
      function tameClear(id) {
        // From https://developer.mozilla.org/en/DOM/window.clearTimeout says:
        //   Notes:
        //   Passing an invalid ID to clearTimeout does not have any effect
        //   (and doesn't throw an exception).

        // WeakMap will throw on these, so early exit.
        if (typeof id !== 'object' || id == null) { return; }

        var feral = ids.get(id);
        if (feral !== undefined) clear(feral);  // noop if not found
      }
      target[setName] = cajaVM.def(tameSet);
      target[clearName] = cajaVM.def(tameClear);
      return target;
    }

    function makeScrollable(bridal, element) {
      var overflow = bridal.getComputedStyle(element, void 0).overflow;
      switch (overflow && overflow.toLowerCase()) {
        case 'visible':
        case 'hidden':
          makeDOMAccessible(element.style);
          element.style.overflow = 'auto';
          break;
      }
    }

    /**
     * Moves the given pixel within the element's frame of reference as close to
     * the top-left-most pixel of the element's viewport as possible without
     * moving the viewport beyond the bounds of the content.
     * @param {number} x x-coord of a pixel in the element's frame of reference.
     * @param {number} y y-coord of a pixel in the element's frame of reference.
     */
    function tameScrollTo(element, x, y) {
      x = x || 0;
      y = y || 0;
      if (x !== +x || y !== +y || x < 0 || y < 0) {
        throw new Error('Cannot scroll to ' + x + ':' + typeof x + ','
                        + y + ' : ' + typeof y);
      }
      element.scrollLeft = x;
      element.scrollTop = y;
    }

    /**
     * Moves the origin of the given element's view-port by the given offset.
     * @param {number} dx a delta in pixels.
     * @param {number} dy a delta in pixels.
     */
    function tameScrollBy(element, dx, dy) {
      if (dx !== +dx || dy !== +dy) {
        throw new Error('Cannot scroll by ' + dx + ':' + typeof dx + ', '
                        + dy + ':' + typeof dy);
      }
      element.scrollLeft += dx;
      element.scrollTop += dy;
    }

    function guessPixelsFromCss(cssStr) {
      if (!cssStr) { return 0; }
      var m = cssStr.match(/^([0-9]+)/);
      return m ? +m[1] : 0;
    }

    function tameResizeTo(element, w, h) {
      if (w !== +w || h !== +h) {
        throw new Error('Cannot resize to ' + w + ':' + typeof w + ', '
                        + h + ':' + typeof h);
      }
      makeDOMAccessible(element.style);
      element.style.width = w + 'px';
      element.style.height = h + 'px';
    }

    function tameResizeBy(element, dw, dh) {
      if (dw !== +dw || dh !== +dh) {
        throw new Error('Cannot resize by ' + dw + ':' + typeof dw + ', '
                        + dh + ':' + typeof dh);
      }
      if (!dw && !dh) { return; }

      // scrollWidth is width + padding + border.
      // offsetWidth is width + padding + border, but excluding the non-visible
      // area.
      // clientWidth iw width + padding, and like offsetWidth, clips to the
      // viewport.
      // margin does not count in any of these calculations.
      //
      // scrollWidth/offsetWidth
      //   +------------+
      //   |            |
      //
      // +----------------+
      // |                | Margin-top
      // | +------------+ |
      // | |############| | Border-top
      // | |#+--------+#| |
      // | |#|        |#| | Padding-top
      // | |#| +----+ |#| |
      // | |#| |    | |#| | Height
      // | |#| |    | |#| |
      // | |#| +----+ |#| |
      // | |#|        |#| |
      // | |#+--------+#| |
      // | |############| |
      // | +------------+ |
      // |                |
      // +----------------+
      //
      //     |        |
      //     +--------+
      //     clientWidth (but excludes content outside viewport)

      var style = makeDOMAccessible(element.currentStyle);
      if (!style) {
        style = makeDOMAccessible(
            bridalMaker.getWindow(element, makeDOMAccessible)
            .getComputedStyle(element, void 0));
      }

      makeDOMAccessible(element.style);

      // We guess the padding since it's not always expressed in px on IE
      var extraHeight = guessPixelsFromCss(style.paddingBottom)
          + guessPixelsFromCss(style.paddingTop);
      var extraWidth = guessPixelsFromCss(style.paddingLeft)
          + guessPixelsFromCss(style.paddingRight);

      var goalHeight = element.clientHeight + dh;
      var goalWidth = element.clientWidth + dw;

      var h = goalHeight - extraHeight;
      var w = goalWidth - extraWidth;

      if (dh) { element.style.height = Math.max(0, h) + 'px'; }
      if (dw) { element.style.width = Math.max(0, w) + 'px'; }

      // Correct if our guesses re padding and borders were wrong.
      // We may still not be able to resize if e.g. the deltas would take
      // a dimension negative.
      if (dh && element.clientHeight !== goalHeight) {
        var hError = element.clientHeight - goalHeight;
        element.style.height = Math.max(0, h - hError) + 'px';
      }
      if (dw && element.clientWidth !== goalWidth) {
        var wError = element.clientWidth - goalWidth;
        element.style.width = Math.max(0, w - wError) + 'px';
      }
    }

    /**
     * Access policies
     *
     * Each of these objects is a policy for what type of access (read/write,
     * read-only, or none) is permitted to a Node or NodeList. Each policy
     * object determines the access for the associated node and its children.
     * The childPolicy may be overridden if the node is an opaque or foreign
     * node.
     *
     * Definitions:
     *    childrenVisible:
     *      This node appears to have the children it actually does; otherwise,
     *      appears to have no children.
     *    attributesVisible:
     *      This node appears to have the attributes it actually does;
     *      otherwise, appears to have no attributes.
     *    editable:
     *      This node's attributes and properties (other than children) may be
     *      modified.
     *    childrenEditable:
     *      This node's childNodes list may be modified, and its children are
     *      both editable and childrenEditable.
     *
     * These flags can express several meaningless cases; in particular, the
     * 'editable but not visible' cases do not occur.
     */
    var protoNodePolicy = {
      requireEditable: function () {
        if (!this.editable) {
          throw new Error(NOT_EDITABLE);
        }
      },
      requireChildrenEditable: function () {
        if (!this.childrenEditable) {
          throw new Error(NOT_EDITABLE);
        }
      },
      requireUnrestricted: function () {
        if (!this.unrestricted) {
          throw new Error("Node is restricted");
        }
      },
      assertRestrictedBy: function (policy) {
        if (!this.childrenVisible   && policy.childrenVisible ||
            !this.attributesVisible && policy.attributesVisible ||
            !this.editable          && policy.editable ||
            !this.childrenEditable  && policy.childrenEditable ||
            !this.upwardNavigation  && policy.upwardNavigation ||
            !this.unrestricted      && policy.unrestricted) {
          throw new Error("Domado internal error: non-monotonic node policy");
        }
      }
    };
    // We eagerly await ES6 offering some kind of literal-with-prototype...
    var nodePolicyEditable = Object.create(protoNodePolicy);
    nodePolicyEditable.toString = function () { return "nodePolicyEditable"; };
    nodePolicyEditable.childrenVisible = true;
    nodePolicyEditable.attributesVisible = true;
    nodePolicyEditable.editable = true;
    nodePolicyEditable.childrenEditable = true;
    nodePolicyEditable.upwardNavigation = true;
    nodePolicyEditable.unrestricted = true;
    nodePolicyEditable.childPolicy = nodePolicyEditable;

    var nodePolicyReadOnly = Object.create(protoNodePolicy);
    nodePolicyReadOnly.toString = function () { return "nodePolicyReadOnly"; };
    nodePolicyReadOnly.childrenVisible = true;
    nodePolicyReadOnly.attributesVisible = true;
    nodePolicyReadOnly.editable = false;
    nodePolicyReadOnly.childrenEditable = false;
    nodePolicyReadOnly.upwardNavigation = true;
    nodePolicyReadOnly.unrestricted = true;
    nodePolicyReadOnly.childPolicy = nodePolicyReadOnly;

    var nodePolicyReadOnlyChildren = Object.create(protoNodePolicy);
    nodePolicyReadOnlyChildren.toString =
        function () { return "nodePolicyReadOnlyChildren"; };
    nodePolicyReadOnlyChildren.childrenVisible = true;
    nodePolicyReadOnlyChildren.attributesVisible = true;
    nodePolicyReadOnlyChildren.editable = true;
    nodePolicyReadOnlyChildren.childrenEditable = false;
    nodePolicyReadOnlyChildren.upwardNavigation = true;
    nodePolicyReadOnlyChildren.unrestricted = true;
    nodePolicyReadOnlyChildren.childPolicy = nodePolicyReadOnly;

    var nodePolicyOpaque = Object.create(protoNodePolicy);
    nodePolicyOpaque.toString = function () { return "nodePolicyOpaque"; };
    nodePolicyOpaque.childrenVisible = true;
    nodePolicyOpaque.attributesVisible = false;
    nodePolicyOpaque.editable = false;
    nodePolicyOpaque.childrenEditable = false;
    nodePolicyOpaque.upwardNavigation = true;
    nodePolicyOpaque.unrestricted = false;
    nodePolicyOpaque.childPolicy = nodePolicyReadOnly;

    var nodePolicyForeign = Object.create(protoNodePolicy);
    nodePolicyForeign.toString = function () { return "nodePolicyForeign"; };
    nodePolicyForeign.childrenVisible = false;
    nodePolicyForeign.attributesVisible = false;
    nodePolicyForeign.editable = false;
    nodePolicyForeign.childrenEditable = false;
    nodePolicyForeign.upwardNavigation = false;
    nodePolicyForeign.unrestricted = false;
    Object.defineProperty(nodePolicyForeign, "childPolicy", {
      get: function () {
        throw new Error("Foreign node childPolicy should never be consulted");
      }
    });
    cajaVM.def([
      nodePolicyEditable,
      nodePolicyReadOnly,
      nodePolicyReadOnlyChildren,
      nodePolicyOpaque,
      nodePolicyForeign
    ]);

    // Used for debugging policy decisions; see calls in TameBackedNode.
    //function TracedNodePolicy(policy, note, source) {
    //  var wrap = Object.create(policy);
    //  wrap.trace = [note, source].concat(source && source.trace || []);
    //  wrap.toString = function() {
    //    return policy.toString() + "<<" + wrap.trace + ">>";
    //  });
    //  return wrap;
    //}

    /**
     * Add a tamed document implementation to a Gadget's global scope.
     *
     * @param {string} idSuffix a string suffix appended to all node IDs.
     *     It should begin with "-" and end with "___".
     * @param {Object} uriPolicy an object like <pre>{
     *   rewrite: function (uri, uriEffect, loaderType, hints) {
     *      return safeUri
     *   }
     * }</pre>.
     *       * uri: the uri to be rewritten
     *       * uriEffect: the effect that allowing a URI to load has (@see
     *         UriEffect.java).
     *       * loaderType: type of loader that would load the URI or the
     *         rewritten
     *         version.
     *       * hints: record that describes the context in which the URI
     *         appears.
     *         If a hint is not present it should not be relied upon.
     *     The rewrite function should be idempotent to allow rewritten HTML
     *     to be reinjected. The policy must be a tamed object.
     * @param {Node} outerContainerNode an HTML node to contain the virtual DOM
     *     structure, either an Element or Document node.
     * @param {Object} optTargetAttributePresets a record containing the presets
     *     (default and whitelist) for the HTML "target" attribute.
     * @param {Object} taming. An interface to a taming membrane.
     * @param {function} addImports. A function which adds any additional
     *     imports/global variables which should exist on Window instances.
     * @return {Object} A collection of privileged access tools, plus the tamed
     *     {@code document} and {@code window} objects under those names. This
     *     object is known as a "domicile".
     */
    function attachDocument(
      idSuffix, naiveUriPolicy, outerContainerNode, optTargetAttributePresets,
        taming, addImports) {

      if (arguments.length < 3) {
        throw new Error(
            'attachDocument arity mismatch: ' + arguments.length);
      }
      if (!optTargetAttributePresets) {
        optTargetAttributePresets = {
          'default': '_blank',
          whitelist: [ '_blank', '_self' ]
        };
      }
      // Force naiveUriPolicy to be a tamed object to avoid hazards; this will
      // throw 'host object leaked' otherwise. TODO(kpreid): Be more explicit
      // about intent to enforce (unfortunately, isDefinedInCajaFrame is not
      // directly available to us here).
      taming.untame(naiveUriPolicy);

      if (!/^-/.test(idSuffix)) {
        throw new Error('id suffix "' + idSuffix + '" must start with "-"');
      }
      if (!/___$/.test(idSuffix)) {
        throw new Error('id suffix "' + idSuffix + '" must end with "___"');
      }
      var idClass = idSuffix.substring(1);

      var domicile = {
        // True when we're executing a handler for events like click
        handlingUserAction: false
      };
      var pluginId;

      var vdocContainsForeignNodes = false;

      outerContainerNode = makeDOMAccessible(outerContainerNode);
      var document = outerContainerNode.nodeType === 9  // Document node
          ? outerContainerNode
          : outerContainerNode.ownerDocument;
      document = makeDOMAccessible(document);
      var bridal = bridalMaker(makeDOMAccessible, document);
      var elementForFeatureTests =
          makeDOMAccessible(document.createElement('div'));

      var window = bridalMaker.getWindow(outerContainerNode, makeDOMAccessible);
      window = makeDOMAccessible(window);

      makeDOMAccessible(document.location);

      // Note that feralPseudoWindow may be an Element or a Window depending.
      var feralPseudoDocument, feralPseudoWindow;
      if (outerContainerNode.nodeType === 9) { // Document node
        feralPseudoWindow = window;
        feralPseudoDocument = outerContainerNode;
      } else {
        // Construct wrappers for visual isolation and for feral nodes
        // corresponding to tame nodes.
        //
        // * outerIsolator and feralPseudoWindow (the two outermost wrappers)
        //   together provide visual isolation.
        // * feralPseudoWindow is the feral node used for event dispatch on
        //   tameWindow. feralPseudoDocument is the same for tameDocument.
        //
        // The reason we do not use feralPseudoDocument as the inner isolator
        // is that feral nodes which are the feral-twin of some tame node are
        // at higher risk of being mutated by the guest, or by tamed host APIs
        // on behalf of the guest. This way, a visual isolation break would
        // require modifying untame(tameWindow).style, which is less likely to
        // be accidentally permitted.
        var outerIsolator = makeDOMAccessible(
            document.createElement('div'));
        feralPseudoDocument = makeDOMAccessible(
            document.createElement('div'));
        feralPseudoWindow = makeDOMAccessible(document.createElement('div'));
        outerIsolator.appendChild(feralPseudoWindow);
        feralPseudoWindow.appendChild(feralPseudoDocument);
        // Class-name hooks: The host page can
        // * match all elements between its content and the guest content as
        //   .caja-vdoc-wrapper
        // * match the outermost such element using .caja-vdoc-outer
        // * match the innermost such element using .caja-vdoc-inner
        // This scheme has been chosen to be forward-compatible in the
        // event that we change the number of wrappers in use.
        outerIsolator.className = 'caja-vdoc-wrapper caja-vdoc-outer';
        feralPseudoWindow.className = 'caja-vdoc-wrapper';
        feralPseudoDocument.className = 'caja-vdoc-wrapper caja-vdoc-inner ' +
            'vdoc-container___ ' + idClass;
        // Visual isolation and formatting. We use inline styles because they
        // cannot be overridden by any stylesheet.
        // TODO(kpreid): Add explanation of how these style rules produce the
        // needed effects.
        [outerIsolator, feralPseudoWindow, feralPseudoDocument].forEach(
            function(el) {
          makeDOMAccessible(el.style);
          // Ensure block display and no additional borders/gaps.
          el.style.display = 'block';
          el.style.margin = '0';
          el.style.border = 'none';
          el.style.padding = '0';
        });
        // Establish a new coordinate system for absolutely-positioned elements.
        // TODO(kpreid): Explain why it is necessary to have two nested.
        outerIsolator.style.position = 'relative';
        feralPseudoWindow.style.position = 'relative';
        // Clip content to bounds of container.
        outerIsolator.style.overflow = 'hidden';
        // Final hookup; move existing children (like static HTML produced by
        // the cajoler) into the virtual document.
        while (outerContainerNode.firstChild) {
          feralPseudoDocument.appendChild(outerContainerNode.firstChild);
        }
        outerContainerNode.appendChild(outerIsolator);
      }

      var elementPolicies = {};
      elementPolicies.form = function (attribs) {
        return forceAutocompleteOff(attribs);
      };
      elementPolicies.input = function (attribs) {
        return forceAutocompleteOff(attribs);
      };

      function forceAutocompleteOff(attribs) {
        var a = [];
        for (var i = 0, n = attribs.length; i < n; i += 2) {
          if (attribs[+i] !== 'autocomplete') {
            a.push(attribs[+i], attribs[+i+1]);
          }
        }
        a.push('autocomplete', 'off');
        return a;
      }

      // TODO(kpreid): should elementPolicies be exported in domicile?

      // On IE, turn <canvas> tags into canvas elements that explorercanvas
      // will recognize
      bridal.initCanvasElements(outerContainerNode);

      var tamingClassTable = new TamingClassTable();
      var inertCtor = tamingClassTable.inertCtor.bind(tamingClassTable);

      // Table of functions which are what WebIDL calls [NamedConstructor]
      // (Caveat: In actual browsers, e.g. new Image().constructor === Image !==
      // HTMLImageElement. We don't implement that.)
      var namedConstructors = {};

      // The private properties used in TameNodeConf are:
      //    feral (feral node)
      //    policy (access policy)
      //    Several specifically for TameHTMLDocument.
      // Furthermore, by virtual of being scoped inside attachDocument,
      // TameNodeT also indicates that the object is a node from the *same*
      // virtual document.
      // TODO(kpreid): Review how necessary it is to scope this inside
      // attachDocument. The issues are:
      //   * Using authority or types from a different virtual document (check
      //     the things that used to be TameHTMLDocument.doc___ in particular)
      //   * Using nodes from a different real document (Domita would seem to
      //     be vulnerable to this?)
      var TameNodeConf = new Confidence('TameNode');
      var TameNodeT = TameNodeConf.guard;

      var tameException = taming.tameException;

      /**
       * Call this on every TameNode after it is constructed, and use its return
       * value instead of the node.
       *
       * TODO(kpreid): Is this the best way to handle things which need to be
       * done after the outermost constructor?
       */
      function finishNode(node) {
        TameNodeConf.amplify(node, function(privates) {
          if (proxiesAvailable && privates.proxyHandler) {
            // The proxy construction is deferred until now because the ES5/3
            // implementation of proxies requires that the proxy's prototype is
            // frozen.
            var proxiedNode = Proxy.create(privates.proxyHandler,
                Object.getPrototypeOf(node));
            privates.proxyInit(proxiedNode, privates.proxyHandler);
            // no longer needed
            delete privates.proxyHandler;
            delete privates.proxyInit;

            // special case for ES5/3 lack of interposition on 'length'
            rulebreaker.copyLengthPropertyIfUninterceptable(node, proxiedNode);

            node = proxiedNode;
          }

          // Require all properties of the private state record to have already
          // been created (presumably in the constructor). This is so that the
          // use of the namespace can be more easily audited.
          Object.preventExtensions(privates);
        });

        return node;
      }

      var uriRewriterForCss = !naiveUriPolicy ? null :
          function uriRewriterForCss_(url, prop) {
            return uriRewrite(
                    naiveUriPolicy,
                    url, html4.ueffects.SAME_DOCUMENT,
                    html4.ltypes.SANDBOXED,
                    {
                      "TYPE": "CSS",
                      "CSS_PROP": prop
                    });
          };

      /**
       * Sanitizes the value of a CSS property, the {@code red} in
       * {@code color:red}.
       * @param cssPropertyName a canonical CSS property name
       *    {@code "font-family"} not {@code "fontFamily"}.
       */
      function sanitizeStyleProperty(cssPropertyName, tokens) {
        sanitizeCssProperty(
            cssPropertyName,
            tokens,
            uriRewriterForCss,
            domicile.pseudoLocation.href,
            idSuffix);
        return tokens.length !== 0;
      }

      /**
       * Sanitize the 'style' attribute value of an HTML element.
       *
       * @param styleAttrValue the value of a 'style' attribute, which we
       * assume has already been checked by the caller to be a plain String.
       *
       * @return a sanitized version of the attribute value.
       */
      function sanitizeStyleAttrValue(styleAttrValue) {
        var sanitizedDeclarations = [];
        parseCssDeclarations(
            String(styleAttrValue),
            {
              declaration: function (property, value) {
                property = property.toLowerCase();
                sanitizeStyleProperty(property, value);
                sanitizedDeclarations.push(property + ': ' + value.join(' '));
              }
            });
        return sanitizedDeclarations.join(' ; ');
      }

      /** Sanitize HTML applying the appropriate transformations. */
      function sanitizeHtml(htmlText) {
        var out = [];
        htmlSanitizer(htmlText, out);
        return out.join('');
      }
      /** Sanitize the array of attributes (side effect) */
      function sanitizeAttrs(tagName, attribs) {
        var n = attribs.length;
        var needsTargetAttrib =
            html4.ATTRIBS.hasOwnProperty(tagName + '::target');
        for (var i = 0; i < n; i += 2) {
          var attribName = attribs[+i];
          if ('target' === attribName) { needsTargetAttrib = false; }
          var value = attribs[+i + 1];
          var atype = null, attribKey;
          if ((attribKey = tagName + '::' + attribName,
               html4.ATTRIBS.hasOwnProperty(attribKey)) ||
              (attribKey = '*::' + attribName,
               html4.ATTRIBS.hasOwnProperty(attribKey))) {
            atype = html4.ATTRIBS[attribKey];
            value = rewriteAttribute(tagName, attribName, atype, value);
            if (atype === html4.atype.URI &&
              !!value && value.charAt(0) === '#') {
              needsTargetAttrib = false;
            }
          } else if (!/__$/.test(attribKey)) {
            attribName = attribs[+i] = cajaPrefix + attribs[+i];
          } else {
            value = null;
          }
          if (value !== null && value !== void 0) {
            attribs[+i + 1] = value;
          } else {
            // Swap last attribute name/value pair in place, and reprocess here.
            // This could affect how user-agents deal with duplicate attributes.
            attribs[+i + 1] = attribs[--n];
            attribs[+i] = attribs[--n];
            i -= 2;
          }
        }
        attribs.length = n;
        if (needsTargetAttrib) {
          attribs.push('target', optTargetAttributePresets['default']);
        }
        var policy = elementPolicies[tagName];
        if (policy && elementPolicies.hasOwnProperty(tagName)) {
          return policy(attribs);
        }
        return attribs;
      }
      function sanitizeOneAttr(tagName, attribName) {
        // Should be consistent with sanitizeAttrs
        // TODO(kpreid): Factor out duplicate code, also use htmlSchema
        var attribKey;
        if ((attribKey = tagName + '::' + attribName,
             html4.ATTRIBS.hasOwnProperty(attribKey)) ||
            (attribKey = '*::' + attribName,
             html4.ATTRIBS.hasOwnProperty(attribKey))) {
          var atype = html4.ATTRIBS[attribKey];
          // Use rewriteAttribute to implement policy
          // TODO(kpreid): This is wrong, because rewriteAttribute might reject
          // an attr with an empty string value. We need a value-less code path.
          var dummyValue = rewriteAttribute(tagName, attribName, atype, '');
          if (dummyValue === null) {
            // rejected
            return null;
          } else {
            // permitted
            return attribName;
          }
        } else if (/__$/.test(attribName)) {
          // prohibited
          return null;
        } else {
          // virtualized attribute
          return cajaPrefix + attribName;
        }
      }
      function tagPolicy(tagName, attrs) {
        var schemaElem = htmlSchema.element(tagName);
        if (!schemaElem.allowed) {
          if (schemaElem.shouldVirtualize) {
            return {
              tagName: htmlSchema.virtualToRealElementName(tagName),
              attribs: sanitizeAttrs(tagName, attrs)
            };
          } else {
            return null;
          }
        } else {
          return {
            attribs: sanitizeAttrs(tagName, attrs)
          };
        }
      }
      var htmlSanitizer = html.makeHtmlSanitizer(tagPolicy);

      // needed by HtmlEmitter for stylesheet processing
      domicile.virtualization = cajaVM.def({
        // Class name matching the virtual document container. May be null (not
        // undefined) if we are taming a complete document and there is no
        // container (note: this case is not yet fully implemented).
        containerClass: outerContainerNode === document ? null : idClass,

        // Suffix to append to all IDs and ID references.
        idSuffix: idSuffix,

        // Element/attribute rewriter
        tagPolicy: tagPolicy,

        // Attribute-name-only rewriter
        virtualizeAttrName: sanitizeOneAttr
      });

      // needed by querySelectorAll, which is always scoped to a tame node,
      // so we don't want the containerClass prepended to the selector.
      var qsaVirtualization = cajaVM.def({
        containerClass: null,
        idSuffix: idSuffix,
        tagPolicy: tagPolicy,
        virtualizeAttrName: sanitizeOneAttr
      });

      /**
       * If str ends with suffix,
       * and str is not identical to suffix,
       * then return the part of str before suffix.
       * Otherwise return fail.
       */
      function unsuffix(str, suffix, fail) {
        if (typeof str !== 'string') return fail;
        var n = str.length - suffix.length;
        if (0 < n && str.substring(n) === suffix) {
          return str.substring(0, n);
        } else {
          return fail;
        }
      }

      /** Split a URI reference into URI and fragment (still escaped). */
      function splitURIFragment(uriString) {
        var parsed = URI.parse(uriString);
        var frag = parsed.getRawFragment();
        parsed.setRawFragment('');
        return {frag: frag, uri: parsed.toString()};
      }

      var ID_LIST_PARTS_PATTERN = new RegExp(
        '([^' + XML_SPACE + ']+)([' + XML_SPACE + ']+|$)', 'g');

      /** Convert a real attribute value to the value seen in a sandbox. */
      function virtualizeAttributeValue(attrType, realValue) {
        realValue = String(realValue);
        switch (attrType) {
          case html4.atype.GLOBAL_NAME:
          case html4.atype.ID:
          case html4.atype.IDREF:
            return unsuffix(realValue, idSuffix, null);
          case html4.atype.IDREFS:
            return realValue.replace(ID_LIST_PARTS_PATTERN,
                function(_, id, spaces) {
                  return unsuffix(id, idSuffix, '') + (spaces ? ' ' : '');
                });
          case html4.atype.URI:
            if (realValue && '#' === realValue.charAt(0)) {
              return unsuffix(realValue, idSuffix, realValue);
            } else {
              // convert "http://hostpage#fragment-suffix___" into
              // "http://guestpage#fragment"
              var valueSplit = splitURIFragment(realValue);
              var baseSplit = splitURIFragment(
                    // .baseURI not available on IE
                    document.baseURI || document.location.href);
              // compare against document's base URL
              if (valueSplit.uri === baseSplit.uri) {
                valueSplit.uri = domicile.pseudoLocation.href;
              }
              return valueSplit.uri +
                  (valueSplit.frag === null ? '' : '#' +
                      unsuffix(valueSplit.frag, idSuffix, valueSplit.frag));
            }
          case html4.atype.URI_FRAGMENT:
            if (realValue && '#' === realValue.charAt(0)) {
              return unsuffix(realValue, idSuffix, null);
            } else {
              return null;
            }
          default:
            return realValue;
        }
      }

      function getSafeTargetAttribute(tagName, attribName, value) {
        if (value !== null) {
          value = String(value);
          for (var i = 0; i < optTargetAttributePresets.whitelist.length; ++i) {
            if (optTargetAttributePresets.whitelist[i] === value) {
              return value;
            }
          }
        }
        return optTargetAttributePresets['default'];
      }

      /**
       * Returns a normalized attribute value, or null if the attribute should
       * be omitted.
       * <p>This function satisfies the attribute rewriter interface defined in
       * {@link html-sanitizer.js}.  As such, the parameters are keys into
       * data structures defined in {@link html4-defs.js}.
       *
       * @param {string} tagName a canonical tag name.
       * @param {string} attribName a canonical tag name.
       * @param type as defined in html4-defs.js.
       *
       * @return {string|null} null to indicate that the attribute should not
       *   be set.
       */
      function rewriteAttribute(tagName, attribName, type, value) {
        switch (type) {
          case html4.atype.NONE:
            // TODO(felix8a): annoying that this has to be in two places
            if (attribName === 'autocomplete'
                && (tagName === 'input' || tagName === 'form')) {
              return 'off';
            }
            return String(value);
          case html4.atype.CLASSES:
            // note, className is arbitrary CDATA.
            value = String(value);
            if (!FORBIDDEN_ID_LIST_PATTERN.test(value)) {
              return value;
            }
            return null;
          case html4.atype.GLOBAL_NAME:
          case html4.atype.ID:
          case html4.atype.IDREF:
            value = String(value);
            if (value && isValidId(value)) {
              return value + idSuffix;
            }
            return null;
          case html4.atype.IDREFS:
            value = String(value);
            if (value && isValidIdList(value)) {
              return value.replace(ID_LIST_PARTS_PATTERN,
                  function(_, id, spaces) {
                    return id + idSuffix + (spaces ? ' ' : '');
                  });
            }
            return null;
          case html4.atype.LOCAL_NAME:
            value = String(value);
            if (value && isValidId(value)) {
              return value;
            }
            return null;
          case html4.atype.SCRIPT:
            value = String(value);
<<<<<<< HEAD
            var fnNameExpr, doesReturn, argCount;
            var match = value.match(SIMPLE_HANDLER_PATTERN);
            if (match) {
              // Translate a handler that calls a simple function like
              //   return foo(this, event)
              doesReturn = !!match[1];
              fnNameExpr = '"' + match[2] + '"';
                  // safe because match[2] must be an identifier
              argCount =
                  match[4] !== undefined ? 2 :
                  match[3] !== undefined ? 1 : 0;
            } else if (cajaVM.compileExpr) {
              // Compile arbitrary handler code (only in SES mode)
              doesReturn = true;
              var handlerFn = cajaVM.compileExpr(
                '(function(event) { ' + value + ' })'
              )(tameWindow);
              fnNameExpr = domicile.handlers.push(handlerFn) - 1;
              argCount = 1;
            } else {
              if (typeof console !== 'undefined') {
                console.log('Cannot emulate complex event handler ' + tagName +
                    ' ' + attribName + '="' + value + '" in ES5/3 mode');
              }
              return "/*not supported*/";
            }
            var trustedHandler = (doesReturn ? 'return ' : '')
                + '___.plugin_dispatchEvent___('
                + 'this, event, ' + pluginId + ', '
                + fnNameExpr + ', ' + argCount + ');';
            if (attribName === 'onsubmit') {
              trustedHandler =
                'try { ' + trustedHandler + ' } finally { return false; }';
            }
=======

            var handlerFn = cajaVM.compileExpr(
              '(function(event) { ' + value + ' })'
            )(tameWindow);
            var fnNameExpr = domicile.handlers.push(handlerFn) - 1;

            var trustedHandler =
                'return ___.plugin_dispatchEvent___(this, event, ' +
                pluginId + ', ' + fnNameExpr + ');';
>>>>>>> 74ba0da7
            return trustedHandler;
          case html4.atype.URI:
            value = String(value);
            // URI fragments reference contents within the document and
            // aren't subject to the URI policy
            if (isValidFragment(value)) {
              return value + idSuffix;
            }
            value = URI.utils.resolve(domicile.pseudoLocation.href, value);
            if (!naiveUriPolicy) { return null; }
            var schemaAttr = htmlSchema.attribute(tagName, attribName);
            return uriRewrite(
                naiveUriPolicy,
                value,
                schemaAttr.uriEffect,
                schemaAttr.loaderType,
                {
                  "TYPE": "MARKUP",
                  "XML_ATTR": attribName,
                  "XML_TAG": tagName
                }) || null;
          case html4.atype.URI_FRAGMENT:
            value = String(value);
            if (isValidFragment(value)) {
              return value + idSuffix;
            }
            return null;
          case html4.atype.STYLE:
            return sanitizeStyleAttrValue(String(value));
          case html4.atype.FRAME_TARGET:
            return getSafeTargetAttribute(tagName, attribName, value);
          default:
            return null;
        }
      }

      /**
       * Given a guest-provided attribute name, produce the corresponding
       * name to use in the actual DOM. Note that in the general case,
       * attributes' values are also to be rewritten, so this should only be
       * used for obtaining attribute <em>nodes<em>.
       */
      function rewriteAttributeName(feralElement, attribName) {
        attribName = attribName.toLowerCase();
        if (/__$/.test(attribName)) {
          throw new TypeError('Attributes may not end with __');
        }
        var tagName = feralElement.tagName.toLowerCase();
        var atype = htmlSchema.attribute(tagName, attribName).type;
        if (atype === void 0) {
          return cajaPrefix + attribName;
        } else {
          return attribName;
        }
      }

      // Implementation of HTML5 "HTML fragment serialization algorithm"
      // per http://www.whatwg.org/specs/web-apps/current-work/multipage/the-end.html#html-fragment-serialization-algorithm
      // as of 2012-09-11.
      //
      // Per HTML5: "Warning! It is possible that the output of this algorithm,
      // if parsed with an HTML parser, will not return the original tree
      // structure." Therefore, an innerHTML round-trip on a safe (from Caja's
      // perspective) but malicious DOM may be able to attack guest code.
      // TODO(kpreid): Evaluate desirability of prohibiting the worst cases of
      // this in our DOM mutators.
      function htmlFragmentSerialization(tameRoot) {
        tameRoot = TameNodeT.coerce(tameRoot);
        var sl = [];

        // Note: This algorithm is implemented in terms of tame nodes, not
        // feral nodes; therefore, it requires no access checks as it yields
        // only information which clients can obtain by object access.
        function recur(tameParent) {
          var nodes = tameParent.childNodes;
          var nNodes = nodes.length;
          for (var i = 0; i < nNodes; i++) {
            var tameCurrent = nodes.item(i);
            switch (tameCurrent.nodeType) {
              case 1:  // Element
                // TODO(kpreid): namespace issues
                var tagName = tameCurrent.tagName;
                if (tagName === undefined) {
                  // foreign node case
                  continue;
                }
                tagName = tagName.toLowerCase();
                    // TODO(kpreid): not conformant
                sl.push('<', tagName);
                var attrs = tameCurrent.attributes;
                var nAttrs = attrs.length;
                for (var j = 0; j < nAttrs; j++) {
                  var attr = attrs.item(j);
                  var aName = attr.name;
                  if (aName === 'target') {
                    // hide Caja-added link target attributes
                    // TODO(kpreid): Shouldn't these be hidden in the attributes
                    // list? This special case (and the one below) is emulating
                    // tested-for behavior in a previous .innerHTML
                    // implementation, not written from first principles.
                    continue;
                  }
                  var aValue = attr.value;
                  if (aValue === null) {
                    // rejected by virtualizeAttributeValue
                    // TODO(kpreid): Shouldn't these be hidden in the attributes
                    // list?
                    continue;
                  }
                  // TODO(kpreid): check escapeAttrib conformance
                  sl.push(' ', attr.name, '="', html.escapeAttrib(aValue), '"');
                }
                sl.push('>');
                switch (tagName) {
                  case 'area':
                  case 'base':
                  case 'basefont':
                  case 'bgsound':
                  case 'br':
                  case 'col':
                  case 'command':
                  case 'embed':
                  case 'frame':
                  case 'hr':
                  case 'img':
                  case 'input':
                  case 'keygen':
                  case 'link':
                  case 'meta':
                  case 'param':
                  case 'source':
                  case 'track':
                  case 'wbr':
                    // do nothing
                    break;
                  case 'pre':
                  case 'textarea':
                  case 'listing':
                    if (tameCurrent.firstChild &&
                        tameCurrent.firstChild.nodeType === 3 &&
                        tameCurrent.firstChild.data[0] === '\n') {
                      sl.push('\n');
                    }
                    // fallthrough
                  default:
                    recur(tameCurrent);
                    sl.push('</', tagName, '>');
                }
                break;
              case 3:  // Text
                switch (tameCurrent.parentNode.tagName.toLowerCase()) {
                    // TODO(kpreid): namespace
                  case 'style':
                  case 'script':
                  case 'xmp':
                  case 'iframe':
                  case 'noembed':
                  case 'noframes':
                  case 'plaintext':
                  case 'noscript':
                    sl.push(tameCurrent.data);
                    break;
                  default:
                    sl.push(html.escapeAttrib(tameCurrent.data));
                    break;
                }
                break;
              case 8:  // Comment
                sl.push('<', '!--', tameCurrent.data, '-->');
                break;
              case 7:  // ProcessingInstruction
                sl.push('<?', tameCurrent.target, ' ', tameCurrent.data, '>');
                break;
              case 10:  // DocumentType
                sl.push('<', '!DOCTYPE ', tameCurrent.name, '>');
                break;
              default:
                if (typeof console !== 'undefined') {
                  console.error('Domado internal: HTML fragment serialization '
                      + 'algorithm met unexpected node type '
                      + tameCurrent.nodeType);
                }
                break;
            }
          }
        }
        recur(tameRoot);

        return sl.join('');
      }

      // Property descriptors which are independent of any feral object.
      /**
       * Property descriptor which throws on access.
       */
      var P_UNIMPLEMENTED = {
        enumerable: true,
        get: cajaVM.constFunc(function () {
          throw new Error('Not implemented');
        })
      };
      /**
       * Property descriptor for an unsettable constant attribute (like DOM
       * attributes such as nodeType).
       */
      function P_constant(value) {
        return { enumerable: true, value: value };
      }

      /**
       * Property specs (as for Props.define) suitable for taming wrappers where
       * confidence.p(obj).feral is the feral object to forward to and
       * confidence.p(obj).policy is a node policy object for writability
       * decisions.
       *
       * Lowercase properties are property descriptors; uppercase ones are
       * constructors for parameterized property descriptors.
       *
       * The taming membrane is applied to values. This should not actually
       * matter because these are intended to be used for primitive-valued
       * properties; we tame as a shortcut to protect against unexpected
       * behavior (or misuse) causing breaches.
       */
      var PT = cajaVM.def({
        /**
         * Ensure that a taming wrapper for the feral property's value is
         * memoized via the taming membrane, but only if 'memo' is true.
         *
         * @param {boolean} memo Memoize if true, construct every time if false.
         * @param {function} tamer function(privates, feralValue) -> tamedValue
         */
        TameMemoIf: function(memo, tamer) {
          assert(typeof memo === 'boolean');  // in case of bad data
          return Props.markPropMaker(function(env) {
            var prop = env.prop;
            return {
              enumerable: true,
              get: memo ? env.amplifying(function(privates) {
                var feral = privates.feral[prop];
                if (feral !== Object(feral)) {
                  // not an object, membrane does not apply
                  return tamer.call(this, privates, feral);
                }
                if (!taming.hasTameTwin(feral)) {
                  taming.tamesTo(feral, tamer.call(this, privates, feral));
                }
                return taming.tame(feral);
              }) : env.amplifying(function(privates) {
                return tamer.call(this, privates, privates.feral[prop]);
              })
            };
          });
        },

        /**
         * Property descriptor for properties which have the value the feral
         * object does and are not assignable.
         */
        ro: Props.markPropMaker(function(env) {
          var prop = env.prop;
          return {
            enumerable: true,
            get: env.amplifying(function(privates) {
              return taming.tame(privates.feral[prop]);
            })
          };
        }),

        /**
         * Property descriptor for properties which have a transformed view of
         * the value the feral object does and are not assignable.
         */
        ROView: function(transform) {
          return Props.markPropMaker(function(env) {
            var prop = env.prop;
            return {
              enumerable: true,
              get: env.amplifying(function(privates) {
                return transform(privates.feral[prop]);
              })
            };
          });
        },

        /**
         * Property descriptor for properties which have the value the feral
         * object does, and are assignable if the wrapper is editable.
         */
        rw: Props.markPropMaker(function(env) {
          var prop = env.prop;
          return {
            enumerable: true,
            get: env.amplifying(function(privates) {
              return taming.tame(privates.feral[prop]);
            }),
            set: env.amplifying(function(privates, value) {
              privates.policy.requireEditable();
              privates.feral[prop] = taming.untame(value);
            })
          };
        }),

        /**
         * Property descriptor for properties which have the value the feral
         * object does, and are assignable (with a predicate restricting the
         * values which may be assigned) if the wrapper is editable.
         * TODO(kpreid): Use guards instead of predicates.
         */
        RWCond: function(predicate) {
          return Props.markPropMaker(function(env) {
            var prop = env.prop;
            return {
              enumerable: true,
              get: env.amplifying(function(privates) {
                return taming.tame(privates.feral[prop]);
              }),
              set: env.amplifying(function(privates, value) {
                privates.policy.requireEditable();
                if (predicate(value)) {
                  privates.feral[prop] = taming.untame(value);
                }
              })
            };
          });
        },

        /**
         * Property descriptor for forwarded properties which have node values
         * which may be nodes that might be outside of the virtual document.
         */
        related: Props.markPropMaker(function(env) {
          var prop = env.prop;
          return {
            enumerable: true,
            get: env.amplifying(function(privates) {
              if (privates.policy.upwardNavigation) {
                // TODO(kpreid): Can we move this check *into*
                // tameRelatedNode?
                return tameRelatedNode(privates.feral[prop]);
              } else {
                return null;
              }
            })
          };
        }),

        /**
         * Property descriptor which maps to an attribute or property, is
         * assignable, and has the value transformed in some way.
         * @param {boolean} useAttrGetter true if the getter should delegate
         *     to {@code this.getAttribute}.  That method is assumed to
         *     already be trusted though {@code toValue} is still called on
         *     the result.
         *     If false, then {@code toValue} is called on the result of
         *     accessing the name property on the underlying element, a
         *     possibly untrusted value.
         * @param {Function} toValue transforms the attribute or underlying
         *     property value retrieved according to the useAttrGetter flag
         *     above to the value of the defined property.
         * @param {boolean} useAttrSetter like useAttrGetter but for a setter.
         *     Switches between the name property on the underlying node
         *     (the false case) or using this's {@code setAttribute} method
         *     (the true case).
         * @param {Function} fromValue called on the input before it is passed
         *     through according to the flag above.  This receives untrusted
         *     values, and can do any vetting or transformation.  If
         *     {@code useAttrSetter} is true then it need not do much value
         *     vetting since the {@code setAttribute} method must do its own
         *     vetting.
         */
        filter: function(useAttrGetter, toValue, useAttrSetter, fromValue) {
          return Props.markPropMaker(function(env) {
            var prop = env.prop;
            var desc = {
              enumerable: true,
              get: useAttrGetter
                  ? innocuous(function() {
                      return toValue.call(this, this.getAttribute(prop));
                    })
                  : env.amplifying(function(privates) {
                      return toValue.call(this,
                          taming.tame(privates.feral[prop]));
                    })
            };
            if (fromValue) {
              desc.set = useAttrSetter
                  ? innocuous(function(value) {
                      this.setAttribute(prop, fromValue.call(this, value));
                    })
                  : env.amplifying(function(privates, value) {
                      privates.policy.requireEditable();
                      privates.feral[prop] =
                          taming.untame(fromValue.call(this, value));
                    });
            }
            return desc;
          });
        },
        filterAttr: function(toValue, fromValue) {
          return PT.filter(true, toValue, true, fromValue);
        },
        filterProp: function(toValue, fromValue) {
          return PT.filter(false, toValue, false, fromValue);
        }
      });

      // Node-specific property accessors:
      /**
       * Property descriptor for forwarded properties which have node values
       * and are descendants of this node.
       */
      var NP_tameDescendant = Props.markPropMaker(function(env) {
        var prop = env.prop;
        return {
          enumerable: true,
          get: env.amplifying(function(privates) {
            if (privates.policy.childrenVisible) {
              return defaultTameNode(privates.feral[prop]);
            } else {
              return null;
            }
          })
        };
      });
      function NP_NoArgEditMethod(transform) {
        // TODO(kpreid): Make this into a more general simple-method-taming.
        return Props.markPropMaker(function(env) {
          var prop = env.prop;
          return Props.ampMethod(function noArgEditMethodWrapper(privates) {
            privates.policy.requireEditable();
            return transform(privates.feral[prop]());
          });
        });
      }
      var NP_noArgEditVoidMethod = NP_NoArgEditMethod(noop);
      var NP_noArgEditMethodReturningNode = NP_NoArgEditMethod(defaultTameNode);
      /**
       * Reflect a boolean attribute, in the HTML5 sense. Respects schema for
       * writes, forwards for reads.
       *
       * http://www.whatwg.org/specs/web-apps/current-work/multipage/common-dom-interfaces.html#reflecting-content-attributes-in-idl-attributes
       */
      var NP_reflectBoolean = Props.markPropMaker(function(env) {
        var prop = env.prop;
        return {
          enumerable: true,
          get: env.amplifying(function(privates) {
            return privates.policy.attributesVisible &&
                Boolean(privates.feral[prop]);
          }),
          set: innocuous(function(value) {
            // "On setting, the content attribute must be removed if the IDL
            // attribute is set to false, and must be set to the empty string if
            // the IDL attribute is set to true."
            if (value) {
              // TODO(kpreid): markup whitelist rejects '' for boolean attrs but
              // should accept it
              this.setAttribute(prop, prop /* should be '' */);
            } else {
              this.removeAttribute(prop);
            }
          })
        };
      });

      /**
       * Property spec for properties which reflect attributes whose values are
       * not rewritten (so we can use the underlying property on getting) but
       * should, on setting, be restricted by the attribute whitelist.
       */
      // This alias exists so as to document *why* we're doing this particular
      // configuration.
      var NP_writePolicyOnly = PT.filter(false, identity, true, identity);

      function NP_UriValuedProperty(schemaEl, schemaAttr) {
        return Props.markPropMaker(function(env) {
          var prop = env.prop;
          return {
            // this is not just an attribute wrapper because the .href is
            // expected to be absolute even if the attribute is not.
            // But we can still use the same virt logic.
            get: env.amplifying(function(privates) {
              return virtualizeAttributeValue(
                  html4.atype.URI, privates.feral[prop]);
            }),
            set: env.amplifying(function(privates, value) {
              privates.feral.href = rewriteAttribute(
                  schemaEl, schemaAttr, html4.atype.URI, value);
            })
          };
        });
      }

      var nodeClassNoImplWarnings = {};
      var elementTamerCache = {};
      function makeTameNodeByType(node) {
        switch (node.nodeType) {
          case 1:  // Element
            var rawTagName = node.tagName;
            if (Object.prototype.hasOwnProperty.call(
                elementTamerCache, rawTagName)) {
              return new elementTamerCache[rawTagName](node);
            }
            var tamer;
            var tagName = rawTagName.toLowerCase();
            var schemaElem = htmlSchema.element(tagName);
            if (schemaElem.allowed || tagName === 'script' ||
                tagName === 'style') {
              // <script> and <style> are specifically allowed because we make
              // provisions for controlling their content and script src=.
              var domInterfaceName = schemaElem.domInterface;
              tamer = tamingClassTable.getTamingCtor(domInterfaceName);
              if (!tamer) {
                if (!nodeClassNoImplWarnings[domInterfaceName]) {
                  nodeClassNoImplWarnings[domInterfaceName] = true;
                  if (typeof console !== 'undefined') {
                    console.warn("Domado: " + domInterfaceName + " is not " +
                        "tamed; its specific properties/methods will not be " +
                        "available on <" +
                        htmlSchema.realToVirtualElementName(tagName) + ">.");
                  }
                }
                tamer = TameElement;
              }
            } else {
              // If an unrecognized or unsafe node, return a
              // placeholder that doesn't prevent tree navigation,
              // but that doesn't allow mutation or leak attribute
              // information.
              tamer = TameOpaqueNode;
            }
            elementTamerCache[rawTagName] = tamer;
            return new tamer(node);
          case 2:  // Attr
            // Cannot generically wrap since we must have access to the
            // owner element
            throw 'Internal: Attr nodes cannot be generically wrapped';
          case 3:  // Text
          case 4:  // CDATA Section Node
            return new (tamingClassTable.getTamingCtor('Text'))(node);
          case 8:  // Comment
            return new (tamingClassTable.getTamingCtor('Comment'))(node);
          case 9: // Document (not well supported)
            return new TameBackedNode(node);
          case 11: // Document Fragment
            return new TameBackedNode(node);
          default:
            return new TameOpaqueNode(node);
        }
      }

      /**
       * returns a tame DOM node.
       * @param {Node} node
       * @param {boolean} foreign
       * @see <a href="http://www.w3.org/TR/DOM-Level-2-HTML/html.html"
       *       >DOM Level 2</a>
       */
      function defaultTameNode(node, foreign) {
        if (node === null || node === void 0) { return null; }
        node = makeDOMAccessible(node);
        // TODO(mikesamuel): make sure it really is a DOM node

        if (taming.hasTameTwin(node)) {
          return taming.tame(node);
        }

        if (foreign) {
          vdocContainsForeignNodes = true;
        }

        var tamed = foreign
            ? new TameForeignNode(node)
            : makeTameNodeByType(node);
        tamed = finishNode(tamed);

        taming.tamesTo(node, tamed);

        return tamed;
      }

      /**
       * Tame a reference to a feral node which might turn out to be outside the
       * virtual document, inside a foreign node, etc. (in which case it is
       * replaced with null).
       */
      function tameRelatedNode(node) {
        if (node === null || node === void 0) { return null; }
        if (node === feralPseudoDocument) {
          return tameDocument;
        }

        node = makeDOMAccessible(node);

        // Catch errors because node might be from a different domain.
        try {
          var doc = node.ownerDocument;
          for (var ancestor = node;
              ancestor;
              ancestor = makeDOMAccessible(ancestor.parentNode)) {
            if (isContainerNode(ancestor)) {
              // is within the virtual document
              return defaultTameNode(node);
            } else if (ancestor === doc) {
              // didn't find evidence of being within the virtual document
              return null;
            }
          }
          // permit orphaned nodes
          return defaultTameNode(node);
        } catch (e) {}
        return null;
      }

      /**
       * Like tameRelatedNode but includes the window (which is an EventTarget,
       * but not a Node).
       */
      function tameEventTarget(nodeOrWindow) {
        if (nodeOrWindow === feralPseudoWindow || nodeOrWindow === window) {
          return tameWindow;
        } else if (nodeOrWindow &&
            makeDOMAccessible(nodeOrWindow).nodeType === 1) {
          return tameRelatedNode(nodeOrWindow);
        } else {
          // Wasn't an element and wasn't the particular window.
          return null;
        }
      }

      /**
       * Is this node a descendant of a foreign node, and therefore to be
       * omitted from node lists?
       */
      function isNodeToBeHidden(feralNode) {
        if (!feralNode) return false;
        for (
            var ancestor = makeDOMAccessible(feralNode.parentNode);
            ancestor !== null;
            ancestor = makeDOMAccessible(ancestor.parentNode)) {
          if (taming.hasTameTwin(ancestor)) {
            if (taming.tame(ancestor) instanceof TameForeignNode) {
              // Every foreign node is already tamed as foreign, by
              // definition.
              return true;
            } else {
              // Reached a node known to be non-foreign.
              return false;
            }
          }
        }
        return false;
      }

      domicile.tameNodeAsForeign = function(node) {
        return defaultTameNode(node, true);
      };

      /**
       * Returns the length of a raw DOM Nodelist object, working around
       * NamedNodeMap bugs in IE, Opera, and Safari as discussed at
       * http://code.google.com/p/google-caja/issues/detail?id=935
       *
       * @param nodeList a DOM NodeList.
       *
       * @return the number of nodes in the NodeList.
       */
      function getNodeListLength(nodeList) {
        var limit = nodeList.length;
        if (limit !== +limit) { limit = 1/0; }
        return limit;
      }

      function nodeListEqualsArray(nodeList, array) {
        var nll = getNodeListLength(nodeList);
        if (nll !== array.length) {
          return false;
        } else {
          for (var i = 0; i < nll; i++) {
            if (nodeList[i] !== array[i]) {
              return false;
            }
          }
          return true;
        }
      }

      // Commentary on foreign node children in NodeLists:
      //
      // The children of a foreign node are an implementation detail which
      // guest code should not be permitted to see. Therefore, we must hide them
      // from appearing in NodeLists. This would be a straightforward matter of
      // filtering, except that NodeLists are "live", reflecting DOM changes
      // immediately; and DOM changes change the membership and numeric indexes
      // of the NodeList.
      //
      // One could imagine caching the outcomes: given an index, scan the host
      // list until the required number of visible-to-guest nodes have been
      // found, cache the indexes and node, and then validate the cache entry
      // later by comparing indexes, but that is not sufficient; consider if a
      // foreign child is deleted, and at the same time a guest-visible node
      // is added in a similar document position; then the index of a guest node
      // which is after that position *should* increase, but this cache cannot
      // tell.
      //
      // Therefore, we do cache the list, but we must re-validate the cache
      // from 0 up to the desired index on every access.
      /**
       * This is NOT a node list taming. This is a component for performing
       * foreign node filtering, and host-exception wrapping, only.
       */
      function NodeListFilter(feralNodeList) {
        feralNodeList = makeDOMAccessible(feralNodeList);
        var expectation = [];
        var filteredCache = [];

        function calcUpTo(index) {
          var feralLength = getNodeListLength(feralNodeList);
          var feralIndex = 0;

          // Validate cache
          if (feralLength < expectation.length) {
            expectation = [];
            filteredCache = [];
            feralIndex = 0;
          } else {
            for (
                ;
                feralIndex < expectation.length && feralIndex < feralLength;
                feralIndex++) {
              if (feralNodeList[feralIndex] !== expectation[feralIndex]) {
                expectation = [];
                filteredCache = [];
                feralIndex = 0;
                break;
              }
            }
          }

          // Extend cache
          nodeListScan: for (
              ;
              feralIndex < feralLength && filteredCache.length <= index;
              feralIndex++) {
            var node = feralNodeList[feralIndex];
            expectation.push(node);
            makeDOMAccessible(node);
            if (!isNodeToBeHidden(node)) {
              filteredCache.push(node);
            }
          }
        }
        // result is not defended, for performance; used only internally.
        return {
          getLength: function() {
            try {
              if (vdocContainsForeignNodes) {
                calcUpTo(Infinity);
                return filteredCache.length;
              } else {
                return getNodeListLength(feralNodeList);
              }
            } catch (e) {
              throw tameException(e);
            }
          },
          item: function(i) {
            try {
              if (vdocContainsForeignNodes) {
                calcUpTo(i);
                return filteredCache[i];
              } else {
                return feralNodeList[i];
              }
            } catch (e) {
              throw tameException(e);
            }
          }
        };
      }

      /**
       * Constructs a NodeList-like object.
       *
       * @param tamed a JavaScript array that will be populated and decorated
       *     with the DOM NodeList API. If it has existing elements they will
       *     precede the actual NodeList elements.
       * @param nodeList an array-like object supporting a "length" property
       *     and "[]" numeric indexing, or a raw DOM NodeList;
       * @param opt_tameNodeCtor a function for constructing tame nodes
       *     out of raw DOM nodes.
       */
      function mixinNodeList(tamed, nodeList, opt_tameNodeCtor) {
        // TODO(kpreid): Under a true ES5 environment, node lists should be
        // proxies so that they preserve liveness of the original lists.
        // This should be controlled by an option.
        // UPDATE: We have live NodeLists as TameNodeList and TameOptionsList.
        // This is not live, but is used in less-mainstream cases.

        var visibleList = new NodeListFilter(nodeList);

        var limit = visibleList.getLength();
        if (limit > 0 && !opt_tameNodeCtor) {
          throw 'Internal: Nonempty mixinNodeList() without a tameNodeCtor';
        }

        for (var i = tamed.length, j = 0;
             j < limit && visibleList.item(j);
             ++i, ++j) {
          tamed[+i] = opt_tameNodeCtor(visibleList.item(+j));
        }

        // Guard against accidental leakage of untamed nodes
        nodeList = visibleList = null;

        tamed.item = cajaVM.constFunc(function(k) {
          k &= 0x7fffffff;
          if (k !== k) { throw new Error(); }
          return tamed[+k] || null;
        });

        return tamed;
      }

      // Used to decide whether to memoize TameNodeList etc. instances.
      var nodeListsAreLive = cajaVM.makeArrayLike.canBeFullyLive;

      // Implementation for DOM live lists (NodeList, etc).
      var arrayLikeCtorUpdaters = [];
      /**
       * @param opt_superCtor If provided, must be itself registered.
       */
      function registerArrayLikeClass(constructor, opt_superCtor) {
        inertCtor(constructor, opt_superCtor || cajaVM.makeArrayLike(0),
            undefined, true);
        var definedPrototype = constructor.prototype;
        // Caller will install properties on this prototype.

        function updater(ArrayLike) {
          // Replace prototype with one inheriting from new ArrayLike.
          inertCtor(constructor, opt_superCtor || ArrayLike, undefined, true);
          var newPrototype = constructor.prototype;
          // Copy properties from old prototype.
          assert(Object.isFrozen(definedPrototype));
          Object.getOwnPropertyNames(definedPrototype).forEach(function(name) {
            if (name === 'constructor') { return; }
            Object.defineProperty(newPrototype, name,
                Object.getOwnPropertyDescriptor(definedPrototype, name));
          });
          // and defend.
          cajaVM.def(newPrototype);
        }
        arrayLikeCtorUpdaters.push(updater);
      }
      function finishArrayLikeClass(constructor) {
        // Cannot def() the constructor because its .prototype is reassigned
        // (and browsers don't let us make it an accessor), so do only the
        // prototype.
        // Cannot def() the prototype because some ArrayLike impls can't be
        // frozen, so do its pieces (except for it's [[Prototype]]).
        var proto = constructor.prototype;
        cajaVM.tamperProof(proto);
        Object.getOwnPropertyNames(proto).forEach(function(prop) {
          if (prop !== 'constructor') {
            // transitively def the value or getter/setter, whichever exists
            cajaVM.def(Object.getOwnPropertyDescriptor(proto, prop));
          }
        });
      }
      function constructArrayLike(ctor, getItem, getLength) {
        var len = +getLength();
        var ArrayLike = cajaVM.makeArrayLike(len);
        if (!(ctor.prototype instanceof ArrayLike)) {
          arrayLikeCtorUpdaters.forEach(function(f) { f(ArrayLike); });
        }
        var instance = ArrayLike(ctor.prototype, getItem, getLength);
        Object.defineProperty(instance, 'item', {
          enumerable: true, // checked against browser
          value: cajaVM.constFunc(getItem)
        });
        return instance;
      }

      function TameNodeList(nodeList, tameNodeCtor, opt_leafCtor) {
        // NodeListFilter takes care of exception wrapping
        var visibleList = new NodeListFilter(nodeList);
        function getItem(i) {
          i = +i;
          if (i >= visibleList.getLength()) { return void 0; }
          return tameNodeCtor(visibleList.item(i));
        }
        var getLength = visibleList.getLength.bind(visibleList);
        var result = constructArrayLike(
            opt_leafCtor || TameNodeList,  // allow inheritance
            getItem, getLength);
        return result;
      }
      registerArrayLikeClass(TameNodeList);
      setToString(TameNodeList.prototype, innocuous(function() {
        return '[domado object NodeList]';
      }));
      finishArrayLikeClass(TameNodeList);

      // NamedNodeMap is a NodeList + live string-named properties; therefore we
      // can't just use ArrayLike.
      var TameNamedNodeMap, namedNodeMapsAreLive;
      if (proxiesAvailable && proxiesInterceptNumeric) {
        namedNodeMapsAreLive = true;
        /**
         * @param {NamedNodeMap} feral
         * @param {function} mapping.tame (feral node in map) -> tame node
         * @param {function} mapping.untameName (guest's view of name) -> host's
         *     view of name (i.e. virtualized)
         * @param {function} mapping.tameGetName (tame node in map) -> node's
         *     name in map
         */
        TameNamedNodeMap = function TameNamedNodeMap1_(feral, mapping) {
          var visibleList = new NodeListFilter(feral);
          Props.define(this, null, {
            length: {
              get: innocuous(visibleList.getLength.bind(visibleList))
            },
            item: {
              value: innocuous(function(i) {
                return mapping.tame(visibleList.item(i));
              })
            }
          });
          Object.freeze(this);
          var proxy = Proxy.create(
              new NamedNodeMapProxyHandler(feral, mapping, visibleList, this),
              Object.getPrototypeOf(this));
          return proxy;
        };
        // TODO(kpreid): Reorder code so exporting the name works
        inertCtor(TameNamedNodeMap, Object /*, 'NamedNodeMap' */);
        setToString(TameNamedNodeMap.prototype, innocuous(function() {
          return '[domado object NamedNodeMap]';
        }));
        cajaVM.def(TameNamedNodeMap);
        var NamedNodeMapProxyHandler = function NamedNodeMapProxyHandler_(
              feral, mapping, visibleList, target) {
          this.feral = feral;
          this.mapping = mapping;
          this.visibleList = visibleList;
          CollectionProxyHandler.call(this, target);
        };
        inherit(NamedNodeMapProxyHandler, CollectionProxyHandler);
        NamedNodeMapProxyHandler.prototype.toString = function() {
          return '[NamedNodeMapProxyHandler]';
        };
        NamedNodeMapProxyHandler.prototype.col_lookup = function(name) {
          if (isNumericName(name)) {
            return this.visibleList.item(+name);
          } else {
            var feral = makeDOMAccessible(this.feral.getNamedItem(
                this.mapping.untameName(name)));
            if (!isNodeToBeHidden(feral)) {
              return feral;
            } else {
              return null;
            }
          }
        };
        NamedNodeMapProxyHandler.prototype.col_evaluate = function(feralNode) {
          return this.mapping.tame(feralNode);
        };
        NamedNodeMapProxyHandler.prototype.col_names = function() {
          // actual browsers don't expose the named properties here, so we don't
          var array = [];
          var n = this.visibleList.getLength();
          for (var i = 0; i < n; i++) {
            array.push(String(i));
          }
          return array;
        };
        cajaVM.def(NamedNodeMapProxyHandler);
      } else {
        namedNodeMapsAreLive = false;
        /**
         * See documentation for other implementation above.
         */
        TameNamedNodeMap = function TameNamedNodeMap2_(feral, mapping) {
          // TODO(kpreid): NamedNodeMap is not normally a subtype of NodeList.
          // I'm just reusing implementation here.
          var self = TameNodeList.call(this, feral, mapping.tame.bind(mapping),
              TameNamedNodeMap);
          for (var i = self.length - 1; i >= 0; i--) {
            var tameNode = self[i];
            Object.defineProperty(self, mapping.tameGetName(tameNode), {
              configurable: false,
              enumerable: false,  // per browser behavior
              writable: false,
              value: tameNode
            });
          }
          Object.freeze(self);
          return self;
        };
        registerArrayLikeClass(TameNamedNodeMap, TameNodeList);
        setToString(TameNamedNodeMap.prototype, innocuous(function() {
          return '[domado object NamedNodeMap]';
        }));
        finishArrayLikeClass(TameNamedNodeMap);
      }

      function TameOptionsList(nodeList, opt_tameNodeCtor) {
        // NodeListFilter takes care of exception wrapping
        var visibleList = new NodeListFilter(nodeList);
        function getItem(i) {
          i = +i;
          return opt_tameNodeCtor(visibleList.item(i));
        }
        var getLength = visibleList.getLength.bind(visibleList);
        var result = constructArrayLike(TameOptionsList, getItem, getLength);
        Object.defineProperty(result, 'selectedIndex', {
            get: innocuous(function() { return +nodeList.selectedIndex; })
          });
        return result;
      }
      registerArrayLikeClass(TameOptionsList);
      setToString(TameOptionsList.prototype, innocuous(function() {
        return '[domado object HTMLOptionsCollection]';
      }));
      finishArrayLikeClass(TameOptionsList);

      /**
       * Return a fake node list containing tamed nodes.
       * @param {Array.<TameNode>} array of tamed nodes.
       * @param {String} typename either 'NodeList' or 'HTMLCollection'
       * @return an array that duck types to a node list.
       */
      function fakeNodeList(array, typename) {
        array.item = innocuous(function(i) { return array[+i]; });
        array.toString = innocuous(
            function() { return '[domado object ' + typename + ']'; });
        return Object.freeze(array);
      }

      /**
       * Constructs an HTMLCollection-like object which indexes its elements
       * based on their NAME attribute.
       *
       * @param tamed a JavaScript array that will be populated and decorated
       *     with the DOM HTMLCollection API.
       * @param nodeList an array-like object supporting a "length" property
       *     and "[]" numeric indexing.
       * @param opt_tameNodeCtor a function for constructing tame nodes
       *     out of raw DOM nodes.
       *
       * TODO(kpreid): Per
       * <http://www.w3.org/TR/DOM-Level-2-HTML/html.html#ID-75708506>
       * this should be looking up ids as well as names. (And not returning
       * nodelists, but is that for compatibility?)
       */
      function mixinHTMLCollection(tamed, nodeList, opt_tameNodeCtor) {
        mixinNodeList(tamed, nodeList, opt_tameNodeCtor);

        var tameNodesByName = {};
        var tameNode;

        for (var i = 0; i < tamed.length && (tameNode = tamed[+i]); ++i) {
          var name = void 0;
          if (tameNode.getAttribute) { name = tameNode.getAttribute('name'); }
          if (name && !(name.charAt(name.length - 1) === '_' || (name in tamed)
                       || name === String(name & 0x7fffffff))) {
            if (!tameNodesByName[name]) { tameNodesByName[name] = []; }
            tameNodesByName[name].push(tameNode);
          }
        }

        for (var name in tameNodesByName) {
          var tameNodes = tameNodesByName[name];
          if (tameNodes.length > 1) {
            tamed[name] = fakeNodeList(tameNodes, 'NodeList');
          } else {
            tamed[name] = tameNodes[0];
          }
        }

        tamed.namedItem = cajaVM.constFunc(function(name) {
          name = String(name);
          if (name.charAt(name.length - 1) === '_') {
            return null;
          }
          if (Object.prototype.hasOwnProperty.call(tamed, name)) {
            return cajaVM.passesGuard(TameNodeT, tamed[name])
                ? tamed[name] : tamed[name][0];
          }
          return null;
        });

        return tamed;
      }

      function tameHTMLCollection(nodeList, opt_tameNodeCtor) {
        return Object.freeze(
            mixinHTMLCollection([], nodeList, opt_tameNodeCtor));
      }

      function tameGetElementsByTagName(rootNode, tagName) {
        tagName = String(tagName);
        var eflags = 0;
        if (tagName !== '*') {
          tagName = tagName.toLowerCase();
          tagName = virtualToRealElementName(tagName);
        }
        var feralList = rootNode.getElementsByTagName(tagName);
        if (!(nodeListsAreLive && taming.hasTameTwin(feralList))) {
          taming.reTamesTo(feralList,
              new TameNodeList(feralList, defaultTameNode));
        }
        return taming.tame(feralList);
      }

      /**
       * Implements http://www.whatwg.org/specs/web-apps/current-work/#dom-document-getelementsbyclassname
       * using an existing implementation on browsers that have one.
       */
      function tameGetElementsByClassName(rootNode, className) {
        className = String(className);

        // The quotes below are taken from the HTML5 draft referenced above.

        // "having obtained the classes by splitting a string on spaces"
        // Instead of using split, we use match with the global modifier so that
        // we don't have to remove leading and trailing spaces.
        var classes = className.match(/[^\t\n\f\r ]+/g);

        // Filter out classnames in the restricted namespace.
        for (var i = classes ? classes.length : 0; --i >= 0;) {
          var classi = classes[+i];
          if (FORBIDDEN_ID_PATTERN.test(classi)) {
            classes[+i] = classes[classes.length - 1];
            --classes.length;
          }
        }

        if (!classes || classes.length === 0) {
          // "If there are no tokens specified in the argument, then the method
          //  must return an empty NodeList" [instead of all elements]
          // This means that
          //     htmlEl.ownerDocument.getElementsByClassName(htmlEl.className)
          // will return an HtmlCollection containing htmlElement iff
          // htmlEl.className contains a non-space character.
          return fakeNodeList([], 'NodeList');
        }

        // "unordered set of unique space-separated tokens representing classes"
        if (typeof rootNode.getElementsByClassName === 'function') {
          var feralList = rootNode.getElementsByClassName(classes.join(' '));
          if (!(nodeListsAreLive && taming.hasTameTwin(feralList))) {
            taming.reTamesTo(feralList,
                new TameNodeList(feralList, defaultTameNode));
          }
          return taming.tame(feralList);
        } else {
          // Add spaces around each class so that we can use indexOf later to
          // find a match.
          // This use of indexOf is strictly incorrect since
          // http://www.whatwg.org/specs/web-apps/current-work/#reflecting-content-attributes-in-dom-attributes
          // does not normalize spaces in unordered sets of unique
          // space-separated tokens.  This is not a problem since HTML5
          // compliant implementations already have a getElementsByClassName
          // implementation, and legacy
          // implementations do normalize according to comments on issue 935.

          // We assume standards mode, so the HTML5 requirement that
          //   "If the document is in quirks mode, then the comparisons for the
          //    classes must be done in an ASCII case-insensitive  manner,"
          // is not operative.
          var nClasses = classes.length;
          for (var i = nClasses; --i >= 0;) {
            classes[+i] = ' ' + classes[+i] + ' ';
          }

          // We comply with the requirement that the result is a list
          //   "containing all the elements in the document, in tree order,"
          // since the spec for getElementsByTagName has the same language.
          var candidates = rootNode.getElementsByTagName('*');
          var matches = [];
          var limit = candidates.length;
          if (limit !== +limit) { limit = 1/0; }  // See issue 935
          candidate_loop:
          for (var j = 0, candidate, k = -1;
               j < limit && (candidate = candidates[+j]);
               ++j) {
            var candidateClass = ' ' + candidate.className + ' ';
            for (var i = nClasses; --i >= 0;) {
              if (-1 === candidateClass.indexOf(classes[+i])) {
                continue candidate_loop;
              }
            }
            var tamed = defaultTameNode(candidate);
            if (tamed) {
              matches[++k] = tamed;
            }
          }
          // "the method must return a live NodeList object"
          return fakeNodeList(matches, 'NodeList');
        }
      }

      function querySelectorFail(tokens) {
        var error = new Error('Erroneous or unsupported selector syntax: ' +
            tokens.join(''));
        error.name = 'SyntaxError';
        throw error;
      }
      function tameQuerySelector(rootFeralNode, guestSelector, returnAll) {
        var sanitizedSelectors = sanitizeCssSelectorList(
          lexCss(guestSelector), qsaVirtualization, querySelectorFail);
        sanitizedSelectors = sanitizedSelectors.join(',');
        if (returnAll) {
          // TODO(kpreid): Review whether significant performance improvements
          // could be obtained by *not* using our live NodeList emulation, since
          // querySelectorAll is explicitly not live.
          return new TameNodeList(
              rootFeralNode.querySelectorAll(sanitizedSelectors),
              defaultTameNode);
        } else {
          // May return null; defaultTameNode is OK with that.
          return defaultTameNode(
              rootFeralNode.querySelector(sanitizedSelectors));
        }
      }

      /**
       * DOMTokenList taming.
       */
      var TokenListConf = new Confidence('TameDOMTokenList');
      function TameDOMTokenList(feral, getTransform, setTransform) {
        feral = makeDOMAccessible(feral);
        function getItem(i) {
          return TameDOMTokenList.prototype.item.call(self, i);
        }
        function getLength() { return feral.length; }
        var self = constructArrayLike(this.constructor, getItem, getLength);
        TokenListConf.confide(self, taming);
        TokenListConf.amplify(self, function(privates) {
          privates.feral = feral;
          privates.getT = getTransform;
          privates.setT = setTransform;
        });
        return self;
      }
      registerArrayLikeClass(TameDOMTokenList);
      Props.define(TameDOMTokenList.prototype, TokenListConf, {
        // length: PT.ro,  // handled by ArrayLike
        item: Props.ampMethod(function(privates, i) {
          var ftoken = privates.feral.item(i);
          return ftoken === null ? null : privates.getT(ftoken);
        }),
        contains: Props.ampMethod(function(privates, ttoken) {
          var ftoken = privates.setT(String(ttoken));
          if (ftoken === null) { return false; }
          return !!privates.feral.contains(ftoken);
        }),
        add: Props.ampMethod(function(privates, ttoken) {
          var ftoken = privates.setT(String(ttoken));
          if (ftoken === null) { return; }
          privates.feral.add(ftoken);
        }),
        remove: Props.ampMethod(function(privates, ttoken) {
          var ftoken = privates.setT(String(ttoken));
          if (ftoken === null) { return; }
          privates.feral.remove(ftoken);
        }),
        toggle: Props.ampMethod(function(privates, ttoken) {
          var ftoken = privates.setT(String(ttoken));
          if (ftoken === null) { return false; }
          return !!privates.feral.toggle(ftoken);
        }),
        toString: Props.ampMethod(function(privates) {
          return privates.feral.toString().replace(/[^ \t\n\r\f]+/g,
              function(ftoken) {
            var ttoken = privates.getT(ftoken);
            if (ttoken === null) { return ''; }
            return ttoken;
          });
        })
      });
      finishArrayLikeClass(TameDOMTokenList);

      function TameDOMSettableTokenList(feral, getTransform, setTransform) {
        return TameDOMTokenList.call(this, feral, getTransform, setTransform);
      }
      registerArrayLikeClass(TameDOMSettableTokenList, TameDOMTokenList);
      if (elementForFeatureTests.classList && makeDOMAccessible(
          elementForFeatureTests.classList).value !== undefined) {
        Props.define(TameDOMSettableTokenList.prototype, TokenListConf, {
          value: {
            get: TokenListConf.amplifying(function(privates) {
              return privates.feral.value.replace(/[^ \t\n\r\f]+/g,
                    function(s) {
                var ttoken = privates.getT(s);
                if (ttoken === null) { return ''; }
                return ttoken;
              });
            }),
            set: TokenListConf.amplifying(function(privates, val) {
              privates.feral.value = val.replace(/[^ \t\n\r\f]+/g, function(s) {
                var ftoken = privates.setT(s);
                if (ftoken === null) { return ''; }
                return ftoken;
              });
            })
          }
        });
      }
      finishArrayLikeClass(TameDOMSettableTokenList);

      function tameTokenList(feral, getTransform, setTransform) {
        makeDOMAccessible(feral);
        if ('value' in feral) {
          return new TameDOMSettableTokenList(feral, getTransform,
              setTransform);
        } else {
          return new TameDOMTokenList(feral, getTransform, setTransform);
        }
      }

      function makeEventHandlerWrapper(thisNode, listener) {
        ensureValidCallback(listener);
        function wrapper(event) {
          return plugin_dispatchEvent(
              thisNode, event, rulebreaker.getId(tameWindow), listener,
              // indicate that we want an event argument only
              1);
        }
        return wrapper;
      }

      /**
       * Catch all failures and pass to onerror, for when we _aren't_ wrapping
       * a native event handler/listener and must catch everything.
       */
      function callAsEventListener(func, thisArg, tameEventObj) {
        try {
          Function.prototype.call.call(func, thisArg, tameEventObj);
        } catch (e) {
          Domado_.handleUncaughtException(tameWindow, e,
              '<' + tameEventObj.type + ' listener>');
        }
      }

      function getFeralEventTarget(privates) {
        return privates.feralEventTarget || privates.feral;
      }

      // Implementation of EventTarget::addEventListener
      var tameAddEventListenerProp =
          Props.ampMethod(function(privates, name, listener, useCapture) {
        name = String(name);
        useCapture = Boolean(useCapture);
        var feral = getFeralEventTarget(privates);
        privates.policy.requireEditable();
        var list = privates.wrappedListeners;
        if (!list) {
          list = privates.wrappedListeners = [];
        }
        if (searchForListener(list, name, listener, useCapture) === null) {
          var wrappedListener = makeEventHandlerWrapper(feral, listener);
          var remove = bridal.addEventListener(
              feral, name, wrappedListener, useCapture);
          list.push({
            n: name,
            l: listener,
            c: useCapture,
            remove: remove
          });
        }
      });

      // Implementation of EventTarget::removeEventListener
      var tameRemoveEventListenerProp =
          Props.ampMethod(function(privates, name, listener, useCapture) {
        name = String(name);
        useCapture = Boolean(useCapture);
        privates.policy.requireEditable();
        var list = privates.wrappedListeners;
        if (!list) { return; }
        var match = searchForListener(list, name, listener, useCapture);
        if (match !== null) {
          list[match].remove();
          arrayRemove(list, match, match);
        }
      });

      function searchForListener(list, name, listener, useCapture) {
        for (var i = list.length; --i >= 0;) {
          var record = list[+i];
          if (record.n === name &&
              record.l === listener &&
              record.c === useCapture) {
            return i;
          }
        }
        return null;
      }

      var tameDispatchEventProp = Props.ampMethod(function(privates, evt) {
        return Boolean(eventAmplify(evt, function(evtPriv) {
          return bridal.dispatchEvent(
              getFeralEventTarget(privates), evtPriv.feral);
        }));
      });


      // We have now set up most of the 'support' facilities and are starting to
      // define node taming classes.

      /**
       * Base class for a Node wrapper.  Do not create directly -- use the
       * tameNode factory instead.
       *
       * NOTE that all TameNodes should have the TameNodeT trademark, but it is
       * not applied here since that freezes the object, and also because of the
       * forwarding proxies used for catching expando properties.
       *
       * @param {policy} Mutability policy to apply.
       * @constructor
       */
      function TameNode(policy) {
        TameNodeConf.confide(this, taming);
        if (!policy || !policy.requireEditable) {
          throw new Error("Domado internal error: Policy missing or invalid");
        }
        TameNodeConf.amplify(this, function(privates) {
          privates.policy = policy;
        });
        return this;
      }
      inertCtor(TameNode, Object, 'Node');
      Props.define(TameNode.prototype, TameNodeConf, {
        toString: Props.overridable(false, innocuous(function() {
          return nodeToStringSearch(this, this);
        })),
        baseURI: {
          enumerable: true,
          get: innocuous(function() {
            return domicile.pseudoLocation.href;
          })
        },
        ownerDocument: {
          // tameDocument is not yet defined at this point so can't be a
          // constant
          enumerable: true,
          get: innocuous(function() { return tameDocument; })
        }
      });
      /**
       * Print this object according to its tamed class name; also note for
       * debugging purposes if it is actually the prototype instance.
       */
      function nodeToStringSearch(self, prototype) {
        // recursion base case
        if (typeof prototype !== 'object' || prototype === Object.prototype) {
          return Object.prototype.toString.call(self);
        }

        var name = tamingClassTable.getNameOfPrototype(prototype);
        if (!name) {
          // try next ancestor
          return nodeToStringSearch(self, Object.getPrototypeOf(prototype));
        } else if (prototype === self) {
          return '[domado PROTOTYPE OF ' + name + ']';
        } else {
          return '[domado object ' + name + ' ' + self.nodeName + ']';
        }
      }
      // abstract TameNode.prototype.nodeType
      // abstract TameNode.prototype.nodeName
      // abstract TameNode.prototype.nodeValue
      // abstract TameNode.prototype.cloneNode
      // abstract TameNode.prototype.appendChild
      // abstract TameNode.prototype.insertBefore
      // abstract TameNode.prototype.removeChild
      // abstract TameNode.prototype.replaceChild
      // abstract TameNode.prototype.firstChild
      // abstract TameNode.prototype.lastChild
      // abstract TameNode.prototype.nextSibling
      // abstract TameNode.prototype.previousSibling
      // abstract TameNode.prototype.parentNode
      // abstract TameNode.prototype.getElementsByTagName
      // abstract TameNode.prototype.getElementsByClassName
      // abstract TameNode.prototype.childNodes
      // abstract TameNode.prototype.attributes
      cajaVM.def(TameNode);  // and its prototype

      var TameBackedNodeConf = TameNodeConf.subtype('TameBackedNode');
      /**
       * A tame node that is backed by a real node.
       *
       * All results of this constructor should be finishNode()d before being
       * revealed.
       *
       * @param {Function} opt_proxyType The constructor of the proxy handler
       *     to use, defaulting to no proxy wrapper.
       * @constructor
       */
      function TameBackedNode(node, opt_policy, opt_proxyType) {
        node = makeDOMAccessible(node);

        if (!node) {
          throw new Error('Creating tame node with undefined native delegate');
        }

        // Determine access policy
        var parent = makeDOMAccessible(node.parentNode);
        var parentPolicy;
        if (!parent || isContainerNode(parent) || isContainerNode(node)) {
          parentPolicy = null;
        } else {
          // Parent is inside the vdoc.
          parentPolicy = TameBackedNodeConf.amplify(defaultTameNode(parent),
              function(parentPriv) {
            return parentPriv.policy;
          });
        }
        var policy;
        if (opt_policy) {
          if (parentPolicy) {
            parentPolicy.childPolicy.assertRestrictedBy(opt_policy);
          }
          policy = opt_policy;
          //policy = new TracedNodePolicy(policy, "explicit", null);
        } else if (isContainerNode(parent)) {
          // Virtual document root -- stop implicit recursion and define the
          // root policy. If we wanted to be able to define a "entire DOM
          // read-only" policy, this is where to hook it in.
          policy = nodePolicyEditable;
          //policy = new TracedNodePolicy(policy, "child-of-root", null);
        } else if (parentPolicy) {
          policy = parentPolicy.childPolicy;
          //policy = new TracedNodePolicy(policy,
          //    "childPolicy of " + parent.nodeName, parentPolicy);
        } else {
          policy = nodePolicyEditable;
          //policy = new TracedNodePolicy(policy, "isolated", null);
        }

        TameNode.call(this, policy);

        TameBackedNodeConf.confide(this, taming);
        TameBackedNodeConf.amplify(this, function(privates) {
          privates.feral = node;

          // protocol for EventTarget operations
          privates.wrappedListeners = [];
          // privates.feralEventTarget absent as default

          if (proxiesAvailable && opt_proxyType) {
            privates.proxyHandler = new opt_proxyType(this);
            privates.proxyInit = opt_proxyType.domadoProxyInit;
          }
        });
      }
      inertCtor(TameBackedNode, TameNode);
      var compareDocumentPositionAvailable =
          'function' === typeof elementForFeatureTests.compareDocumentPosition;
      var containsAvailable = elementForFeatureTests.contains;
          // typeof is 'object' on IE
      Props.define(TameBackedNode.prototype, TameBackedNodeConf, {
        nodeType: PT.ro,
        nodeName: PT.ro,
        nodeValue: PT.ro,
        firstChild: NP_tameDescendant, // TODO(kpreid): Must be disableable
        lastChild: NP_tameDescendant,
        nextSibling: PT.related,
        previousSibling: PT.related,
        parentNode: PT.related,
        childNodes: PT.TameMemoIf(nodeListsAreLive,
            function(privates, f) {
          if (privates.policy.childrenVisible) {
            return new TameNodeList(f, defaultTameNode);
          } else {
            return fakeNodeList([], 'NodeList');
          }
        }),
        attributes: PT.TameMemoIf(namedNodeMapsAreLive,
            function(privates, feralMap) {
          if (privates.policy.attributesVisible) {
            var feralOwnerElement = privates.feral;
            return new TameNamedNodeMap(feralMap, {
              tame: function(feralNode) {
                return tameAttributeNode(feralNode, feralOwnerElement);
              },
              tameGetName: function(tameNode) {
                return tameNode.name;
              },
              untameName: function(name) {
                return rewriteAttributeName(feralOwnerElement, name);
              }
            });
          } else {
            // TODO(kpreid): no namedItem interface
            return fakeNodeList([], 'HTMLCollection');
          }
        }),
        cloneNode: Props.ampMethod(function(privates, deep) {
          privates.policy.requireUnrestricted();
          var clone = bridal.cloneNode(privates.feral, Boolean(deep));
          // From http://www.w3.org/TR/DOM-Level-2-Core/core.html#ID-3A0ED0A4
          //   "Note that cloning an immutable subtree results in a mutable copy"
          return defaultTameNode(clone);
        }),
        appendChild: Props.ampMethod(function(privates, child) {
          child = child || {};
          return TameBackedNodeConf.amplify(child, function(childPriv) {
            checkAdoption(privates, childPriv);

            privates.feral.appendChild(childPriv.feral);
            return child;
          });
        }),
        insertBefore: Props.ampMethod(function(privates, toInsert, child) {
          if (child === void 0) { child = null; }

          TameBackedNodeConf.amplify(toInsert, function(iPriv) {
            checkAdoption(privates, iPriv);
            if (child === null) {
              privates.feral.insertBefore(iPriv.feral, null);
            } else {
              TameBackedNodeConf.amplify(child, function(childPriv) {
                privates.feral.insertBefore(iPriv.feral, childPriv.feral);
              });
            }
          });
          return toInsert;
        }),
        removeChild: Props.ampMethod(function(privates, child) {
          TameBackedNodeConf.amplify(child, function(childPriv) {
            privates.policy.requireChildrenEditable();
            privates.feral.removeChild(childPriv.feral);
          });
          return child;
        }),
        replaceChild: Props.ampMethod(function(privates, newChild, oldChild) {
          TameBackedNodeConf.amplify(newChild, function(newPriv) {
            TameBackedNodeConf.amplify(oldChild, function(oldPriv) {
              checkAdoption(privates, newPriv);

              privates.feral.replaceChild(newPriv.feral, oldPriv.feral);
            });
          });
          return oldChild;
        }),
        hasChildNodes: Props.ampMethod(function(privates) {
          if (privates.policy.childrenVisible) {
            return !!privates.feral.hasChildNodes();
          } else {
            return false;
          }
        }),
        // http://www.w3.org/TR/DOM-Level-2-Events/events.html#Events-EventTarget
        // "The EventTarget interface is implemented by all Nodes"
        addEventListener: tameAddEventListenerProp,
        removeEventListener: tameRemoveEventListenerProp,
        dispatchEvent: tameDispatchEventProp,
        /**
         * Speced in <a href="http://www.w3.org/TR/DOM-Level-3-Core/core.html#Node3-compareDocumentPosition">DOM-Level-3</a>.
         */
        compareDocumentPosition: Props.cond(
            compareDocumentPositionAvailable,
            Props.ampMethod(function(privates, other) {
          if (!other) { return 0; }
          return TameBackedNodeConf.amplify(other, function(otherPriv) {
            var otherNode = otherPriv.feral;
            var bitmask = +privates.feral.compareDocumentPosition(otherNode);
            // To avoid leaking information about the relative positioning of
            // different roots, if neither contains the other, then we mask out
            // the preceding/following bits.
            // 0x18 is (CONTAINS | CONTAINED)
            // 0x1f is all the bits documented at
            //   http://www.w3.org/TR/DOM-Level-3-Core/core.html#DocumentPosition
            //   except IMPLEMENTATION_SPECIFIC
            // 0x01 is DISCONNECTED
            /*
            if (!(bitmask & 0x18)) {
              // TODO: If they are not under the same virtual doc root, return
              // DOCUMENT_POSITION_DISCONNECTED instead of leaking information
              // about PRECEDING | FOLLOWING.
            }
            */
            // Firefox3 returns spurious PRECEDING and FOLLOWING bits for
            // disconnected trees.
            // https://bugzilla.mozilla.org/show_bug.cgi?id=486002
            if (bitmask & 1) {
              bitmask &= ~6;
            }
            return bitmask & 0x1f;
          });
        })),
        contains:
            containsAvailable ?
                Props.ampMethod(function(privates, other) {
                  if (other === null || other === void 0) { return false; }
                  return TameBackedNodeConf.amplify(other, function(otherPriv) {
                    return privates.feral.contains(otherPriv.feral);
                  });
                }) :
            compareDocumentPositionAvailable ?
                Props.ampMethod(function(other) {
                  // http://www.quirksmode.org/blog/archives/2006/01/contains_for_mo.html
                  if (other === null || other === void 0) { return false; }
                  var docPos = this.compareDocumentPosition(other);
                  return !(!(docPos & 0x10) && docPos);
                }) :
            Props.NO_PROPERTY
      });
      /** Is it OK to make 'child' a child of 'parent'? */
      function checkAdoption(parentPriv, childPriv) {
        // Child must be editable since appendChild can remove it from its
        // parent.
        parentPriv.policy.requireChildrenEditable();
        childPriv.policy.requireEditable();
        // Sanity check: this cannot currently happen but if it does then we
        // need to rethink the calculation of policies.
        parentPriv.policy.childPolicy.assertRestrictedBy(childPriv.policy);
      }
      cajaVM.def(TameBackedNode);  // and its prototype

      // Restricted node types:

      // An opaque node is traversible but not manipulable by guest code. This
      // is the default taming for unrecognized nodes or nodes not explicitly
      // whitelisted.
      function TameOpaqueNode(node) {
        TameBackedNode.call(this, node, nodePolicyOpaque);
      }
      inertCtor(TameOpaqueNode, TameBackedNode);
      cajaVM.def(TameOpaqueNode);

      // A foreign node is one supplied by some external system to the guest
      // code, which the guest code may lay out within its own DOM tree but may
      // not traverse into in any way.
      function TameForeignNode(node) {
        TameBackedNode.call(this, node, nodePolicyForeign);
      }
      inertCtor(TameForeignNode, TameBackedNode);
      // no subtype defined as these methods are harmless
      Props.define(TameForeignNode.prototype, TameNodeConf, {
        // These methods are needed because TameForeignNode doesn't inherit
        // TameElement, but a foreign node (itself, not its children) can appear
        // in a node list.
        getElementsByTagName: Props.plainMethod(function(tagName) {
          // needed because TameForeignNode doesn't inherit TameElement
          return fakeNodeList([], 'NodeList');
        }),
        getElementsByClassName: Props.plainMethod(function(className) {
          return fakeNodeList([], 'HTMLCollection');
        })
      });
      cajaVM.def(TameForeignNode);

      // Non-element node types:

      tamingClassTable.registerLazy('Text', function() {
        function TameTextNode(node) {
          assert(node.nodeType === 3);
          TameBackedNode.call(this, node);
        }
        inertCtor(TameTextNode, TameBackedNode);
        var textAccessor = Props.actAs('nodeValue', PT.filterProp(identity,
            function(value) { return String(value || ''); }));
        // no subtype defined as nodeValue is generic
        Props.define(TameTextNode.prototype, TameNodeConf, {
          nodeValue: textAccessor,
          textContent: textAccessor,
          innerText: textAccessor,
          data: textAccessor
        });
        return cajaVM.def(TameTextNode);  // and defend its prototype
      });

      tamingClassTable.registerLazy('Comment', function() {
        function TameCommentNode(node) {
          assert(node.nodeType === 8);
          TameBackedNode.call(this, node);
        }
        inertCtor(TameCommentNode, TameBackedNode);
        return cajaVM.def(TameCommentNode);  // and defend its prototype
      });

      // Note that our tame attribute nodes bake in the notion of what element
      // they belong to (in order to implement virtualization policy).
      // Correspondingly, we do not implement createAttribute or
      // setAttributeNode, so it is not possible to associate an attribute with
      // a different element.
      //
      // In the event that we need to change this, note that not all browsers
      // implement .ownerElement on attribute nodes, and that there is currently
      // (2013-02-26) an effort to deprecate attributes-as-nodes, according to
      // MDN <https://developer.mozilla.org/en-US/docs/DOM/Attr>.
      function tameAttributeNode(node, ownerElement) {
        if (node === null || node === undefined) {
          return node;
        } else if (taming.hasTameTwin(node)) {
          return taming.tame(node);
        } else {
          var self = new (tamingClassTable.getTamingCtor('Attr'))(
              node, ownerElement);
          taming.tamesTo(node, self);
          return self;
        }
      }
      tamingClassTable.registerLazy('Attr', function() {
        var TameAttrConf = TameBackedNodeConf.subtype('TameAttr');
        function TameBackedAttributeNode(node, ownerElement) {
          node = makeDOMAccessible(node);
          if ('ownerElement' in node && node.ownerElement !== ownerElement) {
            throw new Error('Inconsistent ownerElement');
          }

          var ownerPolicy = TameElementConf.amplify(
            defaultTameNode(ownerElement),
            function(ownerPriv) { return ownerPriv.policy; });

          TameBackedNode.call(this, node, ownerPolicy);

          TameAttrConf.confide(this, taming);
          TameAttrConf.amplify(this, function(privates) {
            privates.ownerElement = ownerElement;
          });
        }
        inertCtor(TameBackedAttributeNode, TameBackedNode);
        var nameAccessor = PT.ROView(function(name) {
          if (cajaPrefRe.test(name)) {
            name = name.substring(cajaPrefix.length);
          }
          return name;
        });
        var valueAccessor = {
          enumerable: true,
          get: innocuous(function() {
             return this.ownerElement.getAttribute(this.name);
          }),
          set: innocuous(function(value) {
            return this.ownerElement.setAttribute(this.name, value);
          })
        };
        var notImplementedNodeMethod = {
          enumerable: true,
          value: innocuous(function() {
            throw new Error('Not implemented.');
          })
        };
        Props.define(TameBackedAttributeNode.prototype, TameAttrConf, {
          nodeName: nameAccessor,
          name: nameAccessor,
          specified: {
            enumerable: true,
            get: innocuous(function() {
              return this.ownerElement.hasAttribute(this.name);
            })
          },
          nodeValue: valueAccessor,
          value: valueAccessor,
          ownerElement: {
            enumerable: true,
            get: TameAttrConf.amplifying(function(privates) {
              return defaultTameNode(privates.ownerElement);
            })
          },
          nodeType: P_constant(2),
          firstChild:      P_UNIMPLEMENTED,
          lastChild:       P_UNIMPLEMENTED,
          nextSibling:     P_UNIMPLEMENTED,
          previousSibling: P_UNIMPLEMENTED,
          parentNode:      P_UNIMPLEMENTED,
          childNodes:      P_UNIMPLEMENTED,
          attributes:      P_UNIMPLEMENTED,
          cloneNode: Props.ampMethod(function(privates, deep) {
            var clone = bridal.cloneNode(privates.feral, Boolean(deep));
            // From http://www.w3.org/TR/DOM-Level-2-Core/core.html#ID-3A0ED0A4
            //   "Note that cloning an immutable subtree results in a mutable
            //    copy"
            return tameAttributeNode(clone, privates.ownerElement);
          }),
          appendChild: notImplementedNodeMethod,
          insertBefore: notImplementedNodeMethod,
          removeChild: notImplementedNodeMethod,
          replaceChild: notImplementedNodeMethod
        });
        return cajaVM.def(TameBackedAttributeNode);  // and defend its prototype
      });

      // Elements in general and specific elements:

      var TameElementConf = TameBackedNodeConf.subtype('TameElement');

      // Register set handlers for onclick, onmouseover, etc.
      function registerElementScriptAttributeHandlers(tameElementPrototype) {
        var seenAlready = {};
        var attrNameRe = /::(.*)/;
        for (var html4Attrib in html4.ATTRIBS) {
          if (html4.atype.SCRIPT === html4.ATTRIBS[html4Attrib]) {
            (function (attribName) {
              // Attribute names are defined per-element, so we will see
              // duplicates here.
              if (Object.prototype.hasOwnProperty.call(
                  seenAlready, attribName)) {
                return;
              }
              seenAlready[attribName] = true;

              Object.defineProperty(tameElementPrototype, attribName, {
                enumerable: canHaveEnumerableAccessors,
                configurable: false,
                set: TameElementConf.amplifying(
                    function eventHandlerSetter(privates, listener) {
                  privates.policy.requireEditable();
                  if (!listener) {  // Clear the current handler
                    privates.feral[attribName] = null;
                  } else {
                    // This handler cannot be copied from one node to another
                    // which is why getters are not yet supported.
                    privates.feral[attribName] = makeEventHandlerWrapper(
                        privates.feral, listener);
                  }
                  return listener;
                })
              });
            })(html4Attrib.match(attrNameRe)[1]);
          }
        }
      }

      // TODO(kpreid): See if it's feasible to make TameElement lazy constructed
      // for guests that don't do any DOM manipulation until after load. Will
      // require deferring the tameContainerNode.
      /**
       * @constructor
       */
      function TameElement(node, opt_policy, opt_proxyType) {
        assert(node.nodeType === 1);
        TameBackedNode.call(this, node, opt_policy, opt_proxyType);
        TameElementConf.confide(this);
        TameElementConf.amplify(this, function(privates) {
          privates.geometryDelegate = node;
        });
      }
      var defaultNodeClassCtor =
          tamingClassTable.registerSafeCtor('Element',
              inertCtor(TameElement, TameBackedNode, 'HTMLElement'));
      registerElementScriptAttributeHandlers(TameElement.prototype);
      function innerTextOf(rawNode, out) {
        switch (rawNode.nodeType) {
          case 1:  // Element
            if (htmlSchema.element(rawNode.tagName).allowed) {
              // Not an opaque node.
              for (var c = rawNode.firstChild; c; c = c.nextSibling) {
                c = makeDOMAccessible(c);
                innerTextOf(c, out);
              }
            }
            break;
          case 3:  // Text Node
          case 4:  // CDATA Section Node
            out[out.length] = rawNode.data;
            break;
          case 11:  // Document Fragment
            for (var c = rawNode.firstChild; c; c = c.nextSibling) {
              c = makeDOMAccessible(c);
              innerTextOf(c, out);
            }
            break;
        }
      }
      var geometryDelegateProperty = Props.markPropMaker(function(env) {
        var prop = env.prop;
        return {
          enumerable: true,
          get: env.amplifying(function(privates) {
            return +privates.geometryDelegate[prop];
          })
        };
      });
      var geometryDelegatePropertySettable = Props.markPropMaker(function(env) {
        var desc = geometryDelegateProperty(env);
        var prop = env.prop;
        desc.set = env.amplifying(function(privates, value) {
          privates.policy.requireEditable();
          privates.geometryDelegate[prop] = +value;
        });
        return desc;
      });
      var textContentProp = {
        enumerable: true,
        get: TameElementConf.amplifying(function(privates) {
          var text = [];
          innerTextOf(privates.feral, text);
          return text.join('');
        }),
        set: TameElementConf.amplifying(function(privates, newText) {
          // This operation changes the child node list (but not other
          // properties of the element) so it checks childrenEditable. Note that
          // this check is critical to security, as else a client can set the
          // textContent of a <script> element to execute scripts.
          privates.policy.requireChildrenEditable();
          var newTextStr = newText != null ? String(newText) : '';
          var el = privates.feral;
          for (var c; (c = el.firstChild);) { el.removeChild(c); }
          if (newTextStr) {
            el.appendChild(el.ownerDocument.createTextNode(newTextStr));
          }
        })
      };
      var tagNameAttr = PT.ROView(function(name) {
        return realToVirtualElementName(String(name));
      });
      Props.define(TameElement.prototype, TameElementConf, {
        id: PT.filterAttr(defaultToEmptyStr, identity),
        className: {
          enumerable: true,
          get: innocuous(function() {
            return this.getAttribute('class') || '';
          }),
          set: innocuous(function(classes) {
            return this.setAttribute('class', String(classes));
          })
        },
        title: PT.filterAttr(defaultToEmptyStr, String),
        dir: PT.filterAttr(defaultToEmptyStr, String),
        textContent: textContentProp,
        innerText: textContentProp,
        // Note: Per MDN, innerText is actually subtly different than
        // textContent, in that innerText does not include text hidden via
        // styles, per MDN. We do not implement this difference.
        nodeName: tagNameAttr,
        tagName: tagNameAttr,
        style: {
          enumerable: true,
          get: TameElementConf.amplifying(function(privates) {
            return new (tamingClassTable.getTamingCtor('CSSStyleDeclaration'))(
                privates.feral.style, privates.policy.editable, this);
          }),
          set: innocuous(function(value) {
            this.setAttribute('style', value);
          })
        },
        innerHTML: {
          enumerable: true,
          get: innocuous(function() {
            return htmlFragmentSerialization(this);
          }),
          set: TameElementConf.amplifying(function(privates, htmlFragment) {
            // This operation changes the child node list (but not other
            // properties of the element) so it checks childrenEditable. Note
            // that this check is critical to security, as else a client can set
            // the innerHTML of a <script> element to execute scripts.
            privates.policy.requireChildrenEditable();
            var node = privates.feral;
            var schemaElem = htmlSchema.element(node.tagName);
            if (!schemaElem.allowed) {
              throw new Error("Can't set .innerHTML of non-whitelisted <" +
                  node.tagName + ">");
            }
            var isRCDATA = schemaElem.contentIsRCDATA;
            var htmlFragmentString;
            if (htmlFragment === null) {
              htmlFragmentString = '';
            } else {
              htmlFragmentString = '' + htmlFragment;
            }
            var sanitizedHtml;
            if (isRCDATA) {
              sanitizedHtml = html.normalizeRCData(htmlFragmentString);
            } else {
              sanitizedHtml = sanitizeHtml(htmlFragmentString);
            }
            node.innerHTML = sanitizedHtml;
          })
        },
        offsetParent: {
          enumerable: true,
          get: TameElementConf.amplifying(function(privates) {
            var feralOffsetParent = privates.feral.offsetParent;
            if (!feralOffsetParent) {
              return feralOffsetParent;
            } else if (feralOffsetParent === feralPseudoDocument) {
              // Return the body if the node is contained in the body. This is
              // emulating how browsers treat offsetParent and the real <BODY>.
              return TameBackedNodeConf.amplify(tameDocument.body,
                  function(bodyPriv) {
                var feralBody = bodyPriv.feral;
                for (var ancestor =
                         makeDOMAccessible(privates.feral.parentNode);
                     ancestor !== feralPseudoDocument;
                     ancestor = makeDOMAccessible(ancestor.parentNode)) {
                  if (ancestor === feralBody) {
                    return defaultTameNode(feralBody);
                  }
                }
                return null;
              });
            } else {
              return tameRelatedNode(feralOffsetParent);
            }
          })
        },
        accessKey: PT.rw,
        tabIndex: PT.rw,
        clientLeft: geometryDelegateProperty,
        clientTop: geometryDelegateProperty,
        clientWidth: geometryDelegateProperty,
        clientHeight: geometryDelegateProperty,
        offsetLeft: geometryDelegateProperty,
        offsetTop: geometryDelegateProperty,
        offsetWidth: geometryDelegateProperty,
        offsetHeight: geometryDelegateProperty,
        scrollLeft: geometryDelegatePropertySettable,
        scrollTop: geometryDelegatePropertySettable,
        scrollWidth: geometryDelegateProperty,
        scrollHeight: geometryDelegateProperty,
        blur: NP_noArgEditVoidMethod,
        focus: Props.ampMethod(function(privates) {
          return domicile.handlingUserAction && privates.feral.focus();
        }),
        // IE-specific method.  Sets the element that will have focus when the
        // window has focus, without focusing the window.
        setActive: Props.cond(elementForFeatureTests.setActive,
            Props.ampMethod(function(privates) {
              return domicile.handlingUserAction && privates.feral.setActive();
            })),
        // IE-specific method.
        hasFocus: Props.cond(elementForFeatureTests.hasFocus,
            Props.ampMethod(function(privates) {
              return privates.feral.hasFocus();
            })),
        getAttribute: Props.ampMethod(function(privates, attribName) {
          if (!privates.policy.attributesVisible) { return null; }
          var feral = privates.feral;
          attribName = String(attribName).toLowerCase();
          if (/__$/.test(attribName)) {
            throw new TypeError('Attributes may not end with __');
          }
          var tagName = feral.tagName.toLowerCase();
          var atype = htmlSchema.attribute(tagName, attribName).type;
          if (atype === void 0) {
            return feral.getAttribute(cajaPrefix + attribName);
          }
          var value = bridal.getAttribute(feral, attribName);
          if ('string' !== typeof value) { return value; }
          return virtualizeAttributeValue(atype, value);
        }),
        getAttributeNode: Props.ampMethod(function(privates, name) {
          if (!privates.policy.attributesVisible) { return null; }
          var feral = privates.feral;
          return tameAttributeNode(
              feral.getAttributeNode(rewriteAttributeName(feral, name)),
              feral);
        }),
        hasAttribute: Props.ampMethod(function(privates, attribName) {
          var feral = privates.feral;
          return bridal.hasAttribute(feral,
              rewriteAttributeName(feral, attribName));
        }),
        setAttribute: Props.ampMethod(function(privates, attribName, value) {
          var feral = privates.feral;
          privates.policy.requireEditable();
          attribName = String(attribName).toLowerCase();
          if (/__$/.test(attribName)) {
            throw new TypeError('Attributes may not end with __');
          }
          if (!privates.policy.attributesVisible) { return null; }
          var tagName = feral.tagName.toLowerCase();
          var atype = htmlSchema.attribute(tagName, attribName).type;
          if (atype === void 0) {
            bridal.setAttribute(feral, cajaPrefix + attribName, value);
          } else {
            var sanitizedValue = rewriteAttribute(
                tagName, attribName, atype, value);
            if (sanitizedValue !== null) {
              bridal.setAttribute(feral, attribName, sanitizedValue);
              if (html4.ATTRIBS.hasOwnProperty(tagName + '::target') &&
                atype === html4.atype.URI) {
                if (sanitizedValue.charAt(0) === '#') {
                  feral.removeAttribute('target');
                } else {
                  bridal.setAttribute(feral, 'target',
                    getSafeTargetAttribute(tagName, 'target',
                      bridal.getAttribute(feral, 'target')));
                }
              }
            } else {
              if (typeof console !== 'undefined') {
                console.warn('Rejecting <' + tagName + '>.setAttribute(',
                    attribName, ',', value, ')');
              }
            }
          }
          return value;
        }),
        removeAttribute: Props.ampMethod(function(privates, attribName) {
          var feral = privates.feral;
          privates.policy.requireEditable();
          feral.removeAttribute(rewriteAttributeName(feral, attribName));
        }),
        getElementsByTagName: Props.ampMethod(function(privates, tagName) {
          return tameGetElementsByTagName(privates.feral, tagName);
        }),
        getElementsByClassName: Props.ampMethod(function(privates, className) {
          return tameGetElementsByClassName(privates.feral, className);
        }),
        querySelector: Props.cond(elementForFeatureTests.querySelector,
            Props.ampMethod(function(privates, selector) {
              return tameQuerySelector(privates.feral, selector, false);
            })),
        querySelectorAll: Props.cond(elementForFeatureTests.querySelectorAll,
            Props.ampMethod(function(privates, selector) {
              return tameQuerySelector(privates.feral, selector, true);
            })),
        getBoundingClientRect: Props.ampMethod(function(privates) {
          var elRect = bridal.getBoundingClientRect(privates.feral);
          return TameHTMLDocumentConf.amplify(this.ownerDocument,
              function(docPriv) {
            var vdoc = bridal.getBoundingClientRect(docPriv.feralContainerNode);
            var vdocLeft = vdoc.left, vdocTop = vdoc.top;
            return ({
                      top: elRect.top - vdocTop,
                      left: elRect.left - vdocLeft,
                      right: elRect.right - vdocLeft,
                      bottom: elRect.bottom - vdocTop
                    });
          });
        })
      });
      if ('classList' in elementForFeatureTests) {
        Props.define(TameElement.prototype, TameNodeConf, {
          classList: PT.TameMemoIf(true,
              function(privates, feralList) {
            var element = this;
            return new TameDOMSettableTokenList(feralList,
                function classListGetTransform(token) {
                  return virtualizeAttributeValue(html4.atype.CLASSES, token);
                },
                function classListSetTransform(token) {
                  return rewriteAttribute(element.tagName, 'class',
                      html4.atype.CLASSES, token);
                });
          })
        });
      }
      cajaVM.def(TameElement);  // and its prototype

      // Maps taming class ctors to their Confidences; used for establishing
      // subtype relationships and for non-method functions wishing to amplify
      // a particular subtype.
      // TODO(kpreid): Review whether this ought to be part of TamingClassTable.
      var elementCtorConfidences = new WeakMap();
      elementCtorConfidences.set(TameElement, TameElementConf);

      /**
       * Define a taming class for a subclass of HTMLElement.
       *
       * @param {function|string} record.superclass The tame superclass
       *     constructor (defaults to TameElement) with parameters (this, node,
       *     policy, opt_proxyType). May be specified as a string which will be
       *     looked up in the tamingClassTable.
       * @param {Array} record.names The element names which should be tamed
       *     using this class.
       * @param {string} record.domClass The DOM-specified class name.
       * @param {function} record.properties A function returning the custom
       *     properties this class should have (in the format accepted by
       *     Props.define). (Is a function for laziness.)
       * @param {function} record.construct Code to invoke at the end of
       *     construction; takes and returns self.
       * @param {?boolean} record.virtualized Whether it should be expected that
       *     elements tamed with this class should have virtualized names.
       *     If null, no restriction.
       * @param {boolean} record.forceChildrenNotEditable Whether to force the
       *     child node list and child nodes to not be mutable.
       */
      function defineElement(record) {
        var domClass = record.domClass;
        if (!domClass) {
          throw new Error('Anonymous element classes are useless');
        }
        var superclassRef = record.superclass || 'HTMLElement';
        var proxyType = record.proxyType;
        var construct = record.construct;
        var shouldBeVirtualized = "virtualized" in record
            ? record.virtualized : false;
        var opt_policy = record.forceChildrenNotEditable
            ? nodePolicyReadOnlyChildren : null;
        function defineElementThunk() {
          var superclass = typeof superclassRef === 'string'
              ? tamingClassTable.getTamingCtor(superclassRef)
              : superclassRef;
          var confidence = elementCtorConfidences.get(superclass)
              .subtype(domClass);
          function TameSpecificElement(node) {
            if (shouldBeVirtualized !== null) {
              var isVirtualized =
                  htmlSchema.isVirtualizedElementName(node.tagName);
              if (!isVirtualized !== !shouldBeVirtualized) {
                throw new Error('Domado internal inconsistency: ' + node.tagName
                    + ' has inconsistent virtualization state with class ' +
                    record.domClass);
              }
            }
            superclass.call(this, node, opt_policy, proxyType);
            confidence.confide(this, taming);
            if (construct) { confidence.amplify(this, construct); }
          }
          inertCtor(TameSpecificElement, superclass);
          if (record.properties) {
            Props.define(TameSpecificElement.prototype, confidence,
                (0,record.properties)());
          }
          elementCtorConfidences.set(TameSpecificElement, confidence);
          // Note: cajaVM.def will be applied to all registered node classes
          // later, so users of defineElement don't need to.
          return cajaVM.def(TameSpecificElement);
        }
        tamingClassTable.registerLazy(domClass, defineElementThunk);
      }
      cajaVM.def(defineElement);

      /**
       * For elements which have no properties at all, but we want to define in
       * in order to be explicitly complete (suppress the no-implementation
       * warning).
       */
      function defineTrivialElement(domClass) {
        defineElement({domClass: domClass});
      }

      defineElement({
        domClass: 'HTMLAnchorElement',
        properties: function() { return {
          // TODO(kpreid): Implement all components-of-the-URL properties in
          // a generic and consistently-virtualized way.
          hash: PT.filter(
            false,
            function (value) { return unsuffix(value, idSuffix, value); },
            false,
            // TODO(felix8a): add suffix if href is self
            identity),
          href: NP_UriValuedProperty('a', 'href'),
          pathname: PT.ROView(String)
        }; }
      });

      defineElement({
        superclass: 'HTMLMediaElement',
        domClass: 'HTMLAudioElement'
      });
      namedConstructors.Audio = innocuous(function AudioCtor(src) {
        var element = tameDocument.createElement('audio');
        element.preload = 'auto';
        if (src !== undefined) { element.src = src; }
        return element;
      });

      defineTrivialElement('HTMLBRElement');

      defineElement({
        virtualized: true,
        domClass: 'HTMLBodyElement',
        properties: function() { return {
          setAttribute: Props.overridable(true, innocuous(
              function(attrib, value) {
            TameElement.prototype.setAttribute.call(this, attrib, value);
            var attribName = String(attrib).toLowerCase();
            // Window event handlers are exposed as content attributes on <body>
            // and <frameset>
            // <http://www.whatwg.org/specs/web-apps/current-work/multipage/webappapis.html#handler-window-onload>
            // as of 2012-09-14
            // Note: We only currently implement onload.
            if (attribName === 'onload') {
              // We do not use the main event-handler-attribute rewriter here
              // because it generates event-handler strings, not functions --
              // and for the TameWindow there is no real element to hang those
              // handler strings on. TODO(kpreid): refactor to fix that.
              if (cajaVM.compileExpr) { // ES5 case: eval available
                // Per http://www.whatwg.org/specs/web-apps/current-work/multipage/webappapis.html#event-handler-attributes
                tameWindow[attribName] = cajaVM.compileExpr(
                    'function cajaEventHandlerAttribFn_' + attribName +
                    '(event) {\n' + value + '\n}')(tameWindow);
              } else {
                var match = value.match(SIMPLE_HANDLER_PATTERN);
                if (!match) { return; }
                //var doesReturn = match[1];  // not currently used
                var fnName = match[2];
                // TODO(kpreid): Synthesize a load event object.
                // Select appropriate arguments
                var wrapper;
                if (match[3] !== undefined) {
                  wrapper = function() {
                      tameWindow[fnName].call(this, {}, this); };
                } else if (match[2] !== undefined) {
                  wrapper = function() {
                    tameWindow[fnName].call(this, {}); };
                } else {
                  wrapper = function() {
                    tameWindow[fnName].call(this); };
                }
                tameWindow[attribName] = wrapper;
              }
            }
          }))
        }; }
      });

      // http://dev.w3.org/html5/spec/Overview.html#the-canvas-element
      (function() {
        // TODO(felix8a): need to call bridal.initCanvasElement
        var canvasTest = makeDOMAccessible(document.createElement('canvas'));
        if (typeof canvasTest.getContext !== 'function') {
          // If the host browser does not have getContext, then it must not
          // usefully support canvas, so we don't either; skip registering the
          // canvas element class.
          return;
        }

        // TODO(kpreid): snitched from Caja runtime; review whether we actually
        // need this (the Canvas spec says that invalid values should be ignored
        // and we don't do that in a bunch of places);
        /**
         * Enforces <tt>typeOf(specimen) === typename</tt>, in which case
         * specimen is returned.
         * <p>
         * If not, throws an informative TypeError
         * <p>
         * opt_name, if provided, should be a name or description of the
         * specimen used only to generate friendlier error messages.
         */
        function enforceType(specimen, typename, opt_name) {
          if (typeof specimen !== typename) {
            throw new Error('expected ' + typename + ' instead of ' +
                typeof specimen + ': ' + (opt_name || specimen));
          }
          return specimen;
        }

        /** Returns '' if invalid, which native canvas will ignore. */
        function sanitizeCssValue(cssPropertyName, value) {
          if (typeof value !== 'string') { return ''; }
          var tokens = lexCss(value);
          sanitizeCssProperty(cssPropertyName, tokens);
          return tokens.join(' ');
        }
        function sanitizeFont(value) {
          return sanitizeCssValue('font', value);
        }
        function sanitizeColor(value) {
          // Note: we're sanitizing against the CSS "color:" property, but what
          // is actually referenced by the draft canvas spec is the CSS
          // syntactic element <color>, which is why we need to specifically
          // exclude "inherit".
          var style = sanitizeCssValue('color', value);
          if (/\binherit\b/.test(style)) { return ''; }
          return style;
        }
        var colorNameTable = {
          // http://dev.w3.org/csswg/css3-color/#html4 as cited by
          // http://dev.w3.org/html5/2dcontext/#dom-context-2d-fillstyle
          // TODO(kpreid): avoid duplication with table in CssRewriter.java
          " black":   "#000000",
          " silver":  "#c0c0c0",
          " gray":    "#808080",
          " white":   "#ffffff",
          " maroon":  "#800000",
          " red":     "#ff0000",
          " purple":  "#800080",
          " fuchsia": "#ff00ff",
          " green":   "#008000",
          " lime":    "#00ff00",
          " olive":   "#808000",
          " yellow":  "#ffff00",
          " navy":    "#000080",
          " blue":    "#0000ff",
          " teal":    "#008080",
          " aqua":    "#00ffff"
        };
        function StringTest(strings) {
          var table = {};
          // The table itself as a value is a marker to avoid running into
          // Object.prototype properties.
          for (var i = strings.length; --i >= 0;) {
            table[strings[+i]] = table;
          }
          return cajaVM.constFunc(function(string) {
            return typeof string === 'string' && table[string] === table;
          });
        }
        function canonColor(colorString) {
          // http://dev.w3.org/html5/2dcontext/ says the color shall be returned
          // only as #hhhhhh, not as names.
          return colorNameTable[" " + colorString] || colorString;
        }

        tamingClassTable.registerLazy('ImageData', function() {
          function TameImageData(imageData) {
            imageData = makeDOMAccessible(imageData);

            // Since we can't interpose indexing, we can't wrap the
            // CanvasPixelArray
            // so we have to copy the pixel data. This is horrible, bad, and
            // awful.
            // TODO(kpreid): No longer true in ES5-land; we can interpose but
            // not under ES5/3. Use proxies conditional on the same switch that
            // controls liveness of node lists.

            TameImageDataConf.confide(this, taming);
            taming.permitUntaming(this);

            this.width = Number(imageData.width);
            this.height = Number(imageData.height);

            TameImageDataConf.amplify(this, function(privates) {
              // used to unwrap for passing to putImageData
              privates.feral = imageData;

              // lazily constructed tame copy, backs .data accessor; also used
              // to test whether we need to write-back the copy before a
              // putImageData
              privates.tamePixelArray = undefined;

              Object.preventExtensions(privates);
            });
            Object.freeze(this);
          }
          inertCtor(TameImageData, Object);
          Props.define(TameImageData.prototype, TameImageDataConf, {
            toString: Props.overridable(false, innocuous(function() {
              return '[domado object ImageData]';
            })),
            // Accessor used so we don't need to copy if the client is
            // just blitting (getImageData -> putImageData) rather than
            // inspecting the pixels.
            data: Props.ampGetter(function(privates) {
              if (!privates.tamePixelArray) {

                var bareArray = privates.feral.data;
                // Note: On Firefox 4.0.1, at least, pixel arrays cannot
                // have added properties (such as our w___). Therefore,
                // for writing, we use a special routine, and we don't do
                // makeDOMAccessible because it would have no effect. An
                // alternative approach would be to muck with the
                // "Uint8ClampedArray" prototype.

                var length = bareArray.length;
                var tamePixelArray = { // not frozen, user-modifiable
                  // TODO: Investigate whether it would be an optimization
                  // to make this an array with properties added.
                  toString: innocuous(function() {
                    return '[domado object CanvasPixelArray]';
                  }),
                  _d_canvas_writeback: innocuous(function() {
                    // This is invoked just before each putImageData

                    // TODO(kpreid): shouldn't be a public method (but is
                    // harmless).

                    rulebreaker.writeToPixelArray(
                      tamePixelArray, bareArray, length);
                  })
                };
                for (var i = length-1; i >= 0; i--) {
                  tamePixelArray[+i] = bareArray[+i];
                }
                privates.tamePixelArray = tamePixelArray;
              }
              return privates.tamePixelArray;
            })
          });
          return cajaVM.def(TameImageData);
        });

        tamingClassTable.registerLazy('CanvasGradient', function() {
          function TameGradient(gradient) {
            TameGradientConf.confide(this, taming);
            TameGradientConf.amplify(this, function(privates) {
              privates.feral = makeDOMAccessible(gradient);
            });
            taming.tamesTo(gradient, this);
            Object.freeze(this);
          }
          inertCtor(TameGradient, Object);
          Props.define(TameGradient.prototype, TameGradientConf, {
            toString: Props.plainMethod(function() {
               return '[domado object CanvasGradient]';
            }),
            addColorStop: tameMethodCustom(function(privates, offset, color) {
              enforceType(offset, 'number', 'color stop offset');
              if (!(0 <= offset && offset <= 1)) {
                throw new Error(INDEX_SIZE_ERROR);
                // TODO(kpreid): should be a DOMException per spec
              }
              var sanColor = sanitizeColor(color);
              if (sanColor === '') {
                throw new Error('SYNTAX_ERR');
                // TODO(kpreid): should be a DOMException per spec
              }
              privates.feral.addColorStop(offset, sanColor);
            })
          });
          return cajaVM.def(TameGradient);
        });

        function enforceFinite(value, name) {
          enforceType(value, 'number', name);
          if (!isFinite(value)) {
            throw new Error("NOT_SUPPORTED_ERR");
            // TODO(kpreid): should be a DOMException per spec
          }
        }

        // Design note: We generally reject the wrong number of arguments,
        // unlike default JS behavior. This is because we are just passing data
        // through to the underlying implementation, but we don't want to pass
        // on anything which might be an extension we don't know about, and it
        // is better to fail explicitly than to leave the client wondering about
        // why their extension usage isn't working.
        //
        // TODO(kpreid): I no longer think this is a good idea; it deviates from
        // JavaScript conventions and increases code complexity, and requires
        // distinct taming wrappers from the rest of Domado. Remove all of the
        // argument length checking and simultaneously use conformant
        // coerce/ignore behavior for NaN and non-floats rather than strict
        // type checks.

        // TODO(kpreid): Consolidate this with tameNoArgEditMethod and friends.
        var tameNoArgOp = Props.markPropMaker(function (env) {
          var prop = env.prop;
          return {
            enumerable: true,
            value: env.amplifying(function(privates) {
              if (arguments.length !== 1) {
                throw new Error(prop + ' takes no args, not ' +
                    (arguments.length - 1));
              }
              privates.feral[prop]();
            })
          };
        });

        function tameFloatsOp(count) {
          return Props.markPropMaker(function(env) {
            var prop = env.prop;
            return {
              enumerable: true,
              value: env.amplifying(function(privates) {
                if (arguments.length - 1 !== count) {
                  throw new Error(prop + ' takes ' + count +
                      ' args, not ' + (arguments.length - 1));
                }
                var args = new Array(count);
                for (var i = 0; i < count; i++) {
                  args[+i] = enforceType(arguments[+i + 1], 'number',
                      prop + ' argument ' + i);
                }
                // The copy-into-array is necessary in ES5/3 because host DOM
                // won't take an arguments object from inside of ES53.
                var feral = privates.feral;
                // TODO(kpreid): Needing to do this not good. A normal mDA isn't
                // sufficient because we're using .apply for varargs
                makeDOMAccessible(feral[prop]).apply(feral, args);
              })
            };
          });
        }

        function tameRectMethod(resultFn) {
          return Props.markPropMaker(function(env) {
            var prop = env.prop;
            return {
              enumerable: true,
              value: env.amplifying(function(privates, x, y, w, h) {
                if (arguments.length !== 5) {
                  throw new Error(prop + ' takes 4 args, not ' +
                                  (arguments.length - 1));
                }
                enforceType(x, 'number', 'x');
                enforceType(y, 'number', 'y');
                enforceType(w, 'number', 'width');
                enforceType(h, 'number', 'height');
                return resultFn(privates.feral[prop](x, y, w, h));
              })
            };
          });
        }

        var tameDrawText = Props.markPropMaker(function(env) {
          var prop = env.prop;
          return {
            enumerable: true,
            value: env.amplifying(function(
                privates, text, x, y, maxWidth) {
              enforceType(text, 'string', 'text');
              enforceType(x, 'number', 'x');
              enforceType(y, 'number', 'y');
              switch (arguments.length - 1) {
              case 3:
                privates.feral[prop](text, x, y);
                return;
              case 4:
                enforceType(maxWidth, 'number', 'maxWidth');
                privates.feral[prop](text, x, y, maxWidth);
                return;
              default:
                throw new Error(prop + ' cannot accept ' +
                    (arguments.length - 1) + ' arguments');
              }
            })
          };
        });

        // TODO(kpreid): Consolidate this with tameNoArgEditMethod and friends.
        function tameMethodCustom(baseFunc, dontCheckLength) {
          var expectedLength = baseFunc.length - 1; // remove 'privates' arg
          return Props.markPropMaker(function(env) {
            var prop = env.prop;
            var ampFn = env.amplifying(baseFunc);
            function argCheckingWrapper() {
              if (arguments.length !== expectedLength) {
                throw new Error(env + ' takes ' + expectedLength +
                    ' args, not ' + arguments.length);
              }
              return ampFn.apply(this, arguments);
            }
            return {
              enumerable: true,
              value: dontCheckLength ? ampFn : argCheckingWrapper
            };
          });
        }

        tamingClassTable.registerLazy('TextMetrics', function() {
          function TameTextMetrics(feralMetrics) {
            feralMetrics = makeDOMAccessible(feralMetrics);
            // TextMetrics just acts as a record, so we don't need any forwarding
            // wrapper; copying the data is sufficient.
            [
              'actualBoundingBoxAscent',
              'actualBoundingBoxDescent',
              'actualBoundingBoxLeft',
              'actualBoundingBoxRight',
              'alphabeticBaseline',
              'emHeightAscent',
              'emHeightDescent',
              'fontBoundingBoxAscent',
              'fontBoundingBoxDescent',
              'hangingBaseline',
              'ideographicBaseline',
              'width'
            ].forEach(function(prop) {
              this[prop] = +feralMetrics[prop];
            }, this);
            Object.freeze(this);
          }
          inertCtor(TameTextMetrics, Object);
          return cajaVM.def(TameTextMetrics);
        });

        tamingClassTable.registerLazy('CanvasRenderingContext2D', function() {
          // http://dev.w3.org/html5/2dcontext/
          // http://www.whatwg.org/specs/web-apps/current-work/multipage/the-canvas-element.html#2dcontext
          var TameContext2DConf = new Confidence('TameContext2D');
          function TameContext2D(feralContext, policy) {
            // policy is needed for the PropertyTaming accessors
            feralContext = makeDOMAccessible(feralContext);
            TameContext2DConf.confide(this, taming);
            TameContext2DConf.amplify(this, function(privates) {
              privates.feral = feralContext;
              privates.policy = policy;
              Object.preventExtensions(privates);
            });
          }
          inertCtor(TameContext2D, Object);
          // TODO(kpreid): have inertCtor automatically install an appropriate
          // toString method.
          TameContext2D.prototype.toString = cajaVM.constFunc(function() {
            return '[domado object CanvasRenderingContext2D]';
          });
          Props.define(TameContext2D.prototype, TameContext2DConf, {
            save: tameNoArgOp,
            restore: tameNoArgOp,

            scale: tameFloatsOp(2),
            rotate: tameFloatsOp(1),
            translate: tameFloatsOp(2),
            transform: tameFloatsOp(6),
            setTransform: tameFloatsOp(6),
            // TODO(kpreid): whatwg has resetTransform

            createLinearGradient: tameMethodCustom(
                function(privates, x0, y0, x1, y1) {
              enforceType(x0, 'number', 'x0');
              enforceType(y0, 'number', 'y0');
              enforceType(x1, 'number', 'x1');
              enforceType(y1, 'number', 'y1');
              return new (tamingClassTable.getTamingCtor('CanvasGradient'))(
                  privates.feral.createLinearGradient(x0, y0, x1, y1));
            }),

            createRadialGradient: tameMethodCustom(
                function(privates, x0, y0, r0, x1, y1, r1) {
              enforceType(x0, 'number', 'x0');
              enforceType(y0, 'number', 'y0');
              enforceType(r0, 'number', 'r0');
              enforceType(x1, 'number', 'x1');
              enforceType(y1, 'number', 'y1');
              enforceType(r1, 'number', 'r1');
              return new (tamingClassTable.getTamingCtor('CanvasGradient'))(
                privates.feral.createRadialGradient(x0, y0, r0, x1, y1, r1));
            }),

            createPattern: tameMethodCustom(
                function(privates, imageElement, repetition) {
              // Consider what policy to have wrt reading the pixels from image
              // elements before implementing this.
              throw new Error(
                  'Domado: canvas createPattern not yet implemented');
            }),

            clearRect:  tameRectMethod(function() {}),
            fillRect:   tameRectMethod(function() {}),
            strokeRect: tameRectMethod(function() {}),

            beginPath: tameNoArgOp,
            closePath: tameNoArgOp,
            moveTo: tameFloatsOp(2),
            lineTo: tameFloatsOp(2),
            quadraticCurveTo: tameFloatsOp(4),
            bezierCurveTo: tameFloatsOp(6),
            arcTo: tameFloatsOp(5),
            // TODO(kpreid): whatwg adds 2 optional args to arcTo
            rect: tameFloatsOp(4),
            arc: tameMethodCustom(function(
                privates, x, y, radius, startAngle, endAngle, anticlockwise) {
              enforceType(x, 'number', 'x');
              enforceType(y, 'number', 'y');
              enforceType(radius, 'number', 'radius');
              enforceType(startAngle, 'number', 'startAngle');
              enforceType(endAngle, 'number', 'endAngle');
              anticlockwise = anticlockwise || false;
              enforceType(anticlockwise, 'boolean', 'anticlockwise');
              privates.feral.arc(
                  x, y, radius, startAngle, endAngle, anticlockwise);
            }),

            // TODO(kpreid): Path objects for filling/stroking
            fill: tameNoArgOp,
            stroke: tameNoArgOp,
            clip: tameNoArgOp,

            // TODO(kpreid): Generic type-checking wrapper to eliminate the need
            // for this code
            // TODO(kpreid): implement spec'd optional args
            isPointInPath: tameMethodCustom(function(privates, x, y) {
              enforceType(x, 'number', 'x');
              enforceType(y, 'number', 'y');
              return enforceType(privates.feral.isPointInPath(x, y), 'boolean');
            }),

            fillText: tameDrawText,
            strokeText: tameDrawText,

            measureText: tameMethodCustom(function(privates, string) {
              enforceType(string, 'string', 'measureText argument');
              return new (tamingClassTable.getTamingCtor('TextMetrics'))(
                  privates.feral.measureText(string));
            }),

            drawImage: tameMethodCustom(function(privates, imageElement) {
              // TODO(kpreid): Implement. Original concern was reading image
              // data, but Caja's general policy is NOT to reimplement
              // same-origin restrictions.
              throw new Error('Domado: canvas drawImage not yet implemented');
            }),

            createImageData: tameMethodCustom(function(privates, sw, sh) {
              enforceType(sw, 'number', 'sw');
              enforceType(sh, 'number', 'sh');
              // TODO(kpreid): taming membrane? or is this best considered a
              // copy?
              return new (tamingClassTable.getTamingCtor('ImageData'))(
                  privates.feral.createImageData(sw, sh));
            }),
            getImageData: tameRectMethod(function(image) {
              return new (tamingClassTable.getTamingCtor('ImageData'))(image);
            }),
            putImageData: tameMethodCustom(function(privates,
                tameImageData, dx, dy, dirtyX, dirtyY, dirtyWidth,
                dirtyHeight) {
              tameImageData = TameImageDataT.coerce(tameImageData);
              enforceFinite(dx, 'dx');
              enforceFinite(dy, 'dy');
              switch (arguments.length - 1) {
              case 3:
                dirtyX = 0;
                dirtyY = 0;
                dirtyWidth = tameImageData.width;
                dirtyHeight = tameImageData.height;
                break;
              case 7:
                enforceFinite(dirtyX, 'dirtyX');
                enforceFinite(dirtyY, 'dirtyY');
                enforceFinite(dirtyWidth, 'dirtyWidth');
                enforceFinite(dirtyHeight, 'dirtyHeight');
                break;
              default:
                throw 'putImageData cannot accept ' + (arguments.length - 1) +
                    ' arguments';
              }
              TameImageDataConf.amplify(tameImageData, function(imageDataPriv) {
                var tamePixelArray = imageDataPriv.tamePixelArray;
                if (tamePixelArray) {
                  tamePixelArray._d_canvas_writeback();
                }
                privates.feral.putImageData(imageDataPriv.feral,
                    dx, dy, dirtyX, dirtyY, dirtyWidth, dirtyHeight);
              });
            }, true)
          });
          var CP_STYLE = Props.markPropMaker(function(env) {
            var prop = env.prop;
            return {
              enumerable: true,
              get: env.amplifying(function(privates) {
                var value = privates.feral[prop];
                if (typeof(value) === 'string') {
                  return canonColor(value);
                } else if (cajaVM.passesGuard(TameGradientT,
                                              taming.tame(value))) {
                  return taming.tame(value);
                } else {
                  throw new Error('Internal: Can\'t tame value ' + value +
                      ' of ' + prop);
                }
              }),
              set: env.amplifying(function(privates, newValue) {
                var safeColor = sanitizeColor(newValue);
                if (safeColor !== '') {
                  privates.feral[prop] = safeColor;
                } else if (typeof(newValue) === 'object' &&
                           cajaVM.passesGuard(TameGradientT, newValue)) {
                  privates.feral[prop] = taming.untame(newValue);
                } // else do nothing
                return newValue;
              })
            };
          });
          Props.define(TameContext2D.prototype, TameContext2DConf, {
            // We filter the values supplied to setters in case some browser
            // extension makes them more powerful, e.g. containing scripting or
            // a URL.
            // TODO(kpreid): Do we want to filter the *getters* as well?
            // Scenarios: (a) canvas shared with innocent code, (b) browser
            // quirks?? If we do, then what should be done with a bad value?
            globalAlpha: PT.RWCond(
                function (v) { return typeof v === 'number' &&
                                      0.0 <= v && v <= 1.0;     }),
            globalCompositeOperation: PT.RWCond(
                StringTest([
                  'source-atop',
                  'source-in',
                  'source-out',
                  'source-over',
                  'destination-atop',
                  'destination-in',
                  'destination-out',
                  'destination-over',
                  'lighter',
                  'copy',
                  'xor'
                ])),
            strokeStyle: CP_STYLE,
            fillStyle: CP_STYLE,
            lineWidth: PT.RWCond(
                function (v) { return typeof v === 'number' &&
                                      0.0 < v && v !== Infinity; }),
            lineCap: PT.RWCond(
                StringTest([
                  'butt',
                  'round',
                  'square'
                ])),
            lineJoin: PT.RWCond(
                StringTest([
                  'bevel',
                  'round',
                  'miter'
                ])),
            miterLimit: PT.RWCond(
                function (v) { return typeof v === 'number' &&
                                      0 < v && v !== Infinity; }),
            shadowOffsetX: PT.RWCond(
                function (v) {
                  return typeof v === 'number' && isFinite(v); }),
            shadowOffsetY: PT.RWCond(
                function (v) {
                  return typeof v === 'number' && isFinite(v); }),
            shadowBlur: PT.RWCond(
                function (v) { return typeof v === 'number' &&
                                      0.0 <= v && v !== Infinity; }),
            shadowColor: Props.markPropMaker(function(env) {
              return {
                enumerable: true,
                // TODO(kpreid): Better tools for deriving descriptors
                get: CP_STYLE(env).get,
                set: PT.filterProp(identity, sanitizeColor)(env).set
              };
            }),

            font: PT.filterProp(identity, sanitizeFont),
            textAlign: PT.RWCond(
                StringTest([
                  'start',
                  'end',
                  'left',
                  'right',
                  'center'
                ])),
            textBaseline: PT.RWCond(
                StringTest([
                  'top',
                  'hanging',
                  'middle',
                  'alphabetic',
                  'ideographic',
                  'bottom'
                ]))
          });
          return cajaVM.def(TameContext2D);
        });

        defineElement({
          domClass: 'HTMLCanvasElement',
          properties: function() { return {
            height: PT.filter(false, identity, false, Number),
            width: PT.filter(false, identity, false, Number),
            getContext: Props.ampMethod(function(privates, contextId) {
              // TODO(kpreid): We can refine this by adding policy checks to the
              // canvas taming, which allow getImageData and so on but not any
              // drawing. Not bothering to do that for now; if you have a use
              // for it let us know.
              privates.policy.requireEditable();

              enforceType(contextId, 'string', 'contextId');
              switch (contextId) {
                case '2d':
                  var feralContext = privates.feral.getContext('2d');
                  var TameContext = tamingClassTable.getTamingCtor(
                      'CanvasRenderingContext2D');
                  if (!taming.hasTameTwin(feralContext)) {
                    taming.tamesTo(feralContext, cajaVM.def(new TameContext(
                        feralContext, privates.policy)));
                  }
                  return taming.tame(feralContext);
                default:
                  // http://dev.w3.org/html5/spec/the-canvas-element.html#the-canvas-element
                  // "If contextId is not the name of a context supported by the
                  // user agent, return null and abort these steps."
                  return null;
              }
            }),
            toDataURL: Props.ampMethod(function(privates, opt_type, opt_arg) {
              if (opt_type !== undefined) {
                opt_type = String(opt_type).toLowerCase();
              }
              // Whitelist of types to be cautious, and because we need
              // to sanitize the varargs
              switch (opt_type) {
                case 'image/png':
                  return privates.feral.toDataURL('image/png');
                case 'image/jpeg':
                  return privates.feral.toDataURL('image/jpeg', +opt_arg);
                default:
                  console.warn('Domado: Discarding unrecognized MIME type ' +
                      opt_type + ' for canvas.toDataURL.');
                  /* fall through */
                case undefined:
                  return privates.feral.toDataURL();
              }
            })
          }; }
        });
      })();

      defineTrivialElement('HTMLDListElement');
      defineTrivialElement('HTMLDivElement');

      function FormElementProxyHandler(target) {
        CollectionProxyHandler.call(this, target);
      }
      FormElementProxyHandler.domadoProxyInit = cajaVM.constFunc(
          function(proxy, handler) {
        var TameFormElementConf = elementCtorConfidences.get(
            tamingClassTable.getTamingCtor('HTMLFormElement'));

        // TODO(kpreid): this is ugly
        [TameNodeConf, TameBackedNodeConf, TameElementConf, TameFormElementConf]
            .forEach(function(c) {
          c.confide(proxy, taming, handler.target);
        });
      });
      inherit(FormElementProxyHandler, CollectionProxyHandler);
      Props.define(FormElementProxyHandler.prototype, null, {
        toString: Props.overridable(false, function() {
          return '[FormElementProxyHandler]';
        }),
        col_lookup: Props.overridable(true, cajaVM.constFunc(function(name) {
          // using less specific but readily available TameElementConf because
          // this.target is reliably a form element
          return TameElementConf.amplify(this.target, function(privates) {
            return makeDOMAccessible(
                makeDOMAccessible(privates.feral.elements).namedItem(name));
          });
        })),
        col_evaluate: Props.overridable(true, cajaVM.constFunc(
            function(nodeOrList) {
          if (taming.hasTameTwin(nodeOrList)) {
            return taming.tame(nodeOrList);
          } else if ('nodeType' in nodeOrList) {
            return defaultTameNode(nodeOrList);
          } else if ('length' in nodeOrList) {
            var tameList = new TameNodeList(nodeOrList, defaultTameNode);
            taming.tamesTo(nodeOrList, tameList);
            return tameList;
          } else {
            throw new Error('could not interpret form.elements result');
          }
        })),
        col_names: Props.overridable(true, cajaVM.constFunc(function() {
          // TODO(kpreid): verify whether result set is appropriate
          // Note using keys rather than gOPN, because if we returned 'length'
          // here it would be a duplicate, but it's conveniently filtered out
          // by keys() because it is non-enumerable.
          return Object.keys(this.target.elements);
        }))
      });
      cajaVM.def(FormElementProxyHandler);

      defineElement({
        domClass: 'HTMLFormElement',
        proxyType: FormElementProxyHandler,
        construct: function(privates) {
          // Must be a value property because ES5/3 does not allow .length
          // accessors.
          // TODO(kpreid): Detect and use an accessor on ES5.
          // TODO(kpreid): Review whether this and .elements are doing the best
          // they can WRT liveness.
          Object.defineProperty(this, "length", {
            value: +privates.feral.length
          });
        },
        properties: function() { return {
          action: PT.filterAttr(defaultToEmptyStr, String),
          elements: PT.TameMemoIf(false, function(privates, f) {
            // TODO(kpreid): make tameHTMLCollection live-capable
            return tameHTMLCollection(f, defaultTameNode);
          }),
          enctype: PT.filterAttr(defaultToEmptyStr, String),
          encoding: Props.actAs('enctype',
              PT.filterAttr(defaultToEmptyStr, String)),
          method: PT.filterAttr(defaultToEmptyStr, String),
          target: PT.filterAttr(defaultToEmptyStr, String),
          submit: Props.ampMethod(function(privates) {
            // TODO(felix8a): need to test handlingUserAction.
            privates.policy.requireEditable();
            return domicile.handlingUserAction && privates.feral.submit();
          }),
          reset: Props.ampMethod(function(privates) {
            privates.policy.requireEditable();
            return privates.feral.reset();
          })
        }; }
      });

      defineTrivialElement('HTMLHeadingElement');
      defineTrivialElement('HTMLHRElement');

      defineElement({
        virtualized: true,
        domClass: 'HTMLHeadElement'
      });

      defineElement({
        virtualized: true,
        domClass: 'HTMLHtmlElement'
      });

      defineElement({
        domClass: 'HTMLIFrameElement',
        construct: function(privates) {
          privates.contentDomicile = undefined;
          privates.seenContentDocument = undefined;
        },
        properties: function() { return {
          align: Props.ampAccessor(
            function(privates) {
              return String(privates.feral.align);
            },
            function(privates, alignment) {
              privates.policy.requireEditable();
              alignment = String(alignment);
              if (alignment === 'left' ||
                  alignment === 'right' ||
                  alignment === 'center') {
                privates.feral.align = alignment;
              }
            }
          ),
          frameBorder: Props.ampAccessor(
            function(privates) {
              return String(privates.feral.frameBorder);
            },
            function(privates, border) {
              privates.policy.requireEditable();
              border = String(border).toLowerCase();
              if (border === '0' || border === '1' ||
                  border === 'no' || border === 'yes') {
                privates.feral.frameBorder = border;
              }
            }
          ),
          height: PT.filterProp(identity, Number),
          width:  PT.filterProp(identity, Number),
          src: PT.filterAttr(identity, identity), // rewrite handled for attr
          name: PT.filterAttr(identity, identity), // rejection handled for attr
          contentDocument: {
            enumerable: true,
            get: cajaVM.constFunc(function() {
              return contentDomicile(this).document;
            })
          },
          contentWindow: {
            enumerable: true,
            get: cajaVM.constFunc(function() {
              return contentDomicile(this).window;
            })
          }
        }; }
      });
      function contentDomicile(tameIFrame) {
        // TODO(kpreid): Once we support loading content via src=, we will need
        // to consider whether this should always allow access to said content,
        // and probably other issues.

        // TODO(kpreid): memoize this lookup?
        var TameIFrameConf = elementCtorConfidences.get(
            tamingClassTable.getTamingCtor('HTMLIFrameElement'));
        return TameIFrameConf.amplify(tameIFrame, function(privates) {
          var frameFeralDoc = makeDOMAccessible(privates.feral.contentDocument);
          if (!privates.contentDomicile ||
              frameFeralDoc !== privates.seenContentDocument) {
            if (!frameFeralDoc) {
              return {document: null, window: null};
            }

            var subDomicile = privates.contentDomicile = attachDocument(
                '-caja-iframe___', naiveUriPolicy, frameFeralDoc,
                optTargetAttributePresets, taming, addImports);
            privates.seenContentDocument = frameFeralDoc;

            // Replace document structure with virtualized forms
            // TODO(kpreid): Use an alternate HTML schema (requires refactoring)
            // which makes <html> <head> <body> permitted (in particular,
            // non-opaque) so that this is unnecessary.
            var tdoc = subDomicile.document;
            var child;
            while ((child = tdoc.lastChild)) {
              tdoc.removeChild(child);
            }
            // Creating HtmlEmitter hooks up document.write, and finish() (i.e.
            // end-of-file, i.e. an empty-string input document) triggers
            // construction of the virtualized global structure.
            var emitter = new HtmlEmitter(makeDOMAccessible,
                subDomicile.htmlEmitterTarget,
                naiveUriPolicy.mitigate, subDomicile);
            emitter.finish();
          }
          return privates.contentDomicile;
        });
      }

      var featureTestImage = makeDOMAccessible(document.createElement('img'));
      defineElement({
        domClass: 'HTMLImageElement',
        properties: function() { return {
          alt: PT.filterProp(String, String),
          height: PT.filterProp(Number, Number),
          src: PT.filter(false, String, true, identity),
          width: PT.filterProp(Number, Number),
          naturalHeight: Props.cond('naturalHeight' in featureTestImage,
              PT.filterProp(Number, Number)),
          naturalWidth: Props.cond('naturalWidth' in featureTestImage,
              PT.filterProp(Number, Number)),
          complete: Props.cond('complete' in featureTestImage,
              PT.filterProp(Boolean, Boolean))
        }; }
      });
      // Per https://developer.mozilla.org/en-US/docs/DOM/Image as of 2012-09-24
      namedConstructors.Image = innocuous(function ImageCtor(width, height) {
        var element = tameDocument.createElement('img');
        if (width !== undefined) { element.width = width; }
        if (height !== undefined) { element.height = height; }
        return element;
      });

      // Common supertype just to save some code -- does not correspond to real
      // HTML, but should be harmless. Ideally we wouldn't export this.
      function toInt(x) { return x | 0; }
      defineElement({
        domClass: 'CajaFormField',
        properties: function() { return {
          autofocus: NP_reflectBoolean,
          disabled: NP_reflectBoolean,
          form: PT.related,
          maxLength: PT.rw,
          name: PT.rw,
          value: PT.filter(
            false, function (x) { return x == null ? null : String(x); },
            false, function (x) { return x == null ? '' : '' + x; })
        }; }
      });

      defineElement({
        superclass: 'CajaFormField',
        domClass: 'HTMLInputElement',
        properties: function() { return {
          checked: PT.filterProp(identity, Boolean),
          defaultChecked: PT.rw,
          defaultValue: PT.filter(
            false, function (x) { return x == null ? null : String(x); },
            false, function (x) { return x == null ? '' : '' + x; }),
          min: PT.rw,
          max: PT.rw,
          readOnly: PT.rw,
          selectedIndex: PT.filterProp(identity, toInt),
          size: PT.rw,
          step: PT.rw,
          type: PT.rw,
          valueAsNumber: PT.rw,
          select: NP_noArgEditVoidMethod,
          stepDown: NP_noArgEditVoidMethod,
          stepUp: NP_noArgEditVoidMethod
        }; }
      });

      defineElement({
        superclass: 'CajaFormField',
        domClass: 'HTMLButtonElement',
        properties: function() { return {
          // On Safari, the .type property is not writable, so use setAttribute
          // for consistency.
          type: PT.filter(false, String, true, String)
        }; }
      });

      defineElement({
        superclass: 'CajaFormField',
        domClass: 'HTMLSelectElement',
        properties: function() { return {
          multiple: PT.rw,
          options: PT.TameMemoIf(nodeListsAreLive,
              function(privates, f) {
            return new TameOptionsList(f, defaultTameNode, 'name');
          }),
          selectedIndex: PT.filterProp(identity, toInt),
          type: PT.ro
        }; }
      });

      defineElement({
        superclass: 'CajaFormField',
        domClass: 'HTMLTextAreaElement',
        properties: function() { return {
          type: PT.rw
        }; }
      });

      defineElement({
        domClass: 'HTMLLabelElement',
        properties: function() { return {
          htmlFor: Props.actAs('for', PT.filterAttr(identity, identity))
        }; }
      });

      defineElement({
        domClass: 'HTMLMediaElement',
        properties: function() { return {
          // TODO(kpreid): audioTracks taming
          autoplay: NP_writePolicyOnly,
          // TODO(kpreid): buffered (TimeRanges) taming
          // TODO(kpreid): controller (MediaController) taming
          controls: NP_writePolicyOnly,
          crossOrigin: NP_writePolicyOnly,
          currentSrc: PT.ro,
          currentTime: PT.ro,
          defaultMuted: Props.ampAccessor(
            // TODO: express this generically
            function(privates) {
              return !!privates.feral.defaultMuted;
            },
            function(privates, value) {
              if (value) {
                this.setAttribute('muted', '');
              } else {
                this.removeAttribute('muted');
              }
            }
          ),
          defaultPlaybackRate: PT.filterProp(identity, Number),
          duration: PT.ro,
          ended: PT.ro,
          // TODO(kpreid): error (MediaError) taming
          loop: NP_writePolicyOnly,
          mediaGroup: PT.filterAttr(identity, identity),  // rewritten like id
          muted: PT.ro,  // TODO(kpreid): Pending policy about guest audio
          networkState: PT.ro,
          paused: PT.ro,
          playbackRate: PT.filterProp(identity, Number),
          // TODO(kpreid): played (TimeRanges) taming
          preload: NP_writePolicyOnly,
          readyState: PT.ro,
          // TODO(kpreid): seekable (TimeRanges) taming
          seeking: PT.ro,
          src: NP_writePolicyOnly,
          // TODO(kpreid): textTracks (TextTrackList) taming
          // TODO(kpreid): videoTracks (VideoTrackList) taming
          volume: PT.ro,  // TODO(kpreid): Pending policy about guest audio
          canPlayType: Props.ampMethod(function(privates, type) {
            return String(privates.feral.canPlayType(String(type)));
          }),
          // fastSeek is in spec but not yet in browsers
          //fastSeek: Props.ampMethod(function(privates, time) {
          //  // TODO(kpreid): Use generic taming like canvas does
          //  privates.policy.requireEditable();
          //  privates.feral.fastSeek(+time);
          //}),
          load: NP_noArgEditVoidMethod,
          pause: NP_noArgEditVoidMethod,
          play: Props.ampMethod(function(privates, time) {
            // TODO(kpreid): Better programmatic control approach
            if (domicile.handlingUserAction) {
              privates.feral.play();
            }
          })
        }; }
      });

      defineElement({
        domClass: 'HTMLOptGroupElement',
        properties: function() { return {
          disabled: NP_reflectBoolean,
          label: NP_writePolicyOnly
        }; }
      });

      defineElement({
        domClass: 'HTMLOptionElement',
        properties: function() { return {
          defaultSelected: PT.filterProp(Boolean, Boolean),
          disabled: NP_reflectBoolean,
          form: PT.related,
          index: PT.filterProp(Number),
          label: PT.filterProp(String, String),
          selected: PT.filterProp(Boolean, Boolean),
          text: PT.filterProp(String, String),
          // TODO(kpreid): Justify these specialized filters.
          value: PT.filterProp(
            function (x) { return x == null ? null : String(x); },
            function (x) { return x == null ? '' : '' + x; })
        }; }
      });
      // Per https://developer.mozilla.org/en-US/docs/DOM/Option
      // as of 2012-09-24
      namedConstructors.Option = innocuous(function OptionCtor(
          text, value, defaultSelected, selected) {
        var element = tameDocument.createElement('option');
        if (text !== undefined) { element.text = text; }
        if (value !== undefined) { element.value = value; }
        if (defaultSelected !== undefined) {
          element.defaultSelected = defaultSelected;
        }
        if (selected !== undefined) { element.selected = selected; }
        return element;
      });

      defineTrivialElement('HTMLParagraphElement');
      defineTrivialElement('HTMLPreElement');

      function dynamicCodeDispatchMaker(privates) {
        window.cajaDynamicScriptCounter =
          window.cajaDynamicScriptCounter ?
            window.cajaDynamicScriptCounter + 1 : 0;
        var name = "caja_dynamic_script" +
          window.cajaDynamicScriptCounter + '___';
        window[name] = function() {
          try {
            if (privates.scriptSrc &&
              'function' === typeof domicile.evaluateUntrustedExternalScript) {
              // Per HTML5 spec (2013-02-08), execution time (now) is when the
              // relative URL is resolved, not e.g. setAttribute time.
              domicile.evaluateUntrustedExternalScript(
                  URI.utils.resolve(domicile.pseudoLocation.href,
                      privates.scriptSrc),
                  privates.feral);  // load/error events are fired on this node
            }
          } finally {
            window[name] = undefined;
          }
        };
        return name + "();";
      }

      // General hook in document.createElement which currently only applies to
      // <script>s; keeping it simple till we need more generality.
      var postInitCreatedElement =
          TameElementConf.amplifying(function(privates) {
        if (privates.feral.tagName === 'SCRIPT') {
          privates.feral.appendChild(
            document.createTextNode(
              dynamicCodeDispatchMaker(privates)));
        }
      });

      defineElement({
        domClass: 'HTMLScriptElement',
        forceChildrenNotEditable: true,  // critical to script isolation
        construct: function(privates) {
          privates.scriptSrc = undefined;
          // See also postInitCreatedElement, which initializes
          // document.createElement'd scripts for src loading
        },
        properties: function() { return {
          src: NP_writePolicyOnly,
          setAttribute: Props.ampMethod(function(privates, attrib, value) {
            var feral = privates.feral;
            privates.policy.requireEditable();
            TameElement.prototype.setAttribute.call(this, attrib, value);
            var attribName = String(attrib).toLowerCase();
            if ("src" === attribName) {
              privates.scriptSrc = String(value);
            }
          })
        }; }
      });

      defineTrivialElement('HTMLSpanElement');

      defineElement({
        domClass: 'HTMLStyleElement',
        forceChildrenNotEditable: true,  // critical to style isolation
        properties: function() {
          var styleForFeatureTests = makeDOMAccessible(
              document.createElement('style'));
          return {
            disabled: NP_reflectBoolean,
            media: NP_writePolicyOnly,
            scoped: Props.cond('scoped' in styleForFeatureTests,
                PT.filterProp(identity, Boolean)),
            // TODO(kpreid): property 'sheet'
            type: PT.ro
          };
        }
      });

      defineElement({
        domClass: 'HTMLTableColElement',
        properties: function() { return {
          align: PT.filterProp(identity, identity),
          vAlign: PT.filterProp(identity, identity)
        }; }
      });

      defineTrivialElement('HTMLTableCaptionElement');

      defineElement({
        domClass: 'HTMLTableCellElement',
        properties: function() { return {
          colSpan: PT.filterProp(identity, identity),
          rowSpan: PT.filterProp(identity, identity),
          cellIndex: PT.ro,
          noWrap: PT.filterProp(identity, identity) // HTML5 Obsolete
        }; }
      });
      defineElement({
        superclass: 'HTMLTableCellElement',
        domClass: 'HTMLTableDataCellElement'
      });
      defineElement({
        superclass: 'HTMLTableCellElement',
        domClass: 'HTMLTableHeaderCellElement'
      });

      function requireIntIn(idx, min, max) {
        if (idx !== (idx | 0) || idx < min || idx > max) {
          throw new Error(INDEX_SIZE_ERROR);
        }
      }

      defineElement({
        domClass: 'HTMLTableRowElement',
        properties: function() { return {
          // TODO(kpreid): Arrange so there are preexisting functions to pass
          // into TameMemoIf rather than repeating this inline stuff.
          cells: PT.TameMemoIf(nodeListsAreLive,
              function(privates, feralList) {
            return new TameNodeList(feralList, defaultTameNode);
          }),
          rowIndex: PT.ro,
          sectionRowIndex: PT.ro,
          insertCell: Props.ampMethod(function(privates, index) {
            privates.policy.requireEditable();
            requireIntIn(index, -1, privates.feral.cells.length);
            return defaultTameNode(
                privates.feral.insertCell(index),
                privates.editable);
          }),
          deleteCell: Props.ampMethod(function(privates, index) {
            privates.policy.requireEditable();
            requireIntIn(index, -1, privates.feral.cells.length);
            privates.feral.deleteCell(index);
          })
        }; }
      });

      defineElement({
        domClass: 'HTMLTableSectionElement',
        properties: function() { return {
          rows: PT.TameMemoIf(nodeListsAreLive,
              function(privates, feralList) {
            return new TameNodeList(feralList, defaultTameNode);
          }),
          insertRow: Props.ampMethod(function(privates, index) {
            privates.policy.requireEditable();
            requireIntIn(index, -1, privates.feral.rows.length);
            return defaultTameNode(privates.feral.insertRow(index));
          }),
          deleteRow: Props.ampMethod(function(privates, index) {
            privates.policy.requireEditable();
            requireIntIn(index, -1, privates.feral.rows.length);
            privates.feral.deleteRow(index);
          })
        }; }
      });

      defineElement({
        // nonstandard but sound
        superclass: 'HTMLTableSectionElement',
        domClass: 'HTMLTableElement',
        properties: function() { return {
          tBodies: PT.TameMemoIf(nodeListsAreLive,
              function(privates, f) {
            if (privates.policy.childrenVisible) {
              return new TameNodeList(f, defaultTameNode);
            } else {
              return fakeNodeList([], 'NodeList');
            }
          }),
          tHead: NP_tameDescendant,
          tFoot: NP_tameDescendant,
          cellPadding: PT.filterAttr(Number, fromInt),
          cellSpacing: PT.filterAttr(Number, fromInt),
          border:      PT.filterAttr(Number, fromInt),
          createTHead: NP_noArgEditMethodReturningNode,
          deleteTHead: NP_noArgEditVoidMethod,
          createTFoot: NP_noArgEditMethodReturningNode,
          deleteTFoot: NP_noArgEditVoidMethod,
          createCaption: NP_noArgEditMethodReturningNode,
          deleteCaption: NP_noArgEditVoidMethod,
          insertRow: Props.ampMethod(function(privates, index) {
            privates.policy.requireEditable();
            requireIntIn(index, -1, privates.feral.rows.length);
            return defaultTameNode(privates.feral.insertRow(index));
          }),
          deleteRow: Props.ampMethod(function(privates, index) {
            privates.policy.requireEditable();
            requireIntIn(index, -1, privates.feral.rows.length);
            privates.feral.deleteRow(index);
          })
        }; }
      });

      defineElement({
        virtualized: true,
        domClass: 'HTMLTitleElement'
      });

      defineTrivialElement('HTMLUListElement');

      defineElement({
        virtualized: null,
        domClass: 'HTMLUnknownElement'
      });

      defineElement({
        superclass: 'HTMLMediaElement',
        domClass: 'HTMLVideoElement',
        properties: function() { return {
          height: PT.rw,
          width: PT.rw,
          poster: PT.filterAttr(identity, identity),
          videoHeight: PT.rw,
          videoWidth: PT.rw
        }; }
      });

      // We are now done with all of the specialized element taming classes.

      // Taming of Events:

      // coerce null and false to 0
      function fromInt(x) { return '' + (x | 0); }

      function tameEvent(event) {
        event = makeDOMAccessible(event);
        if (!taming.hasTameTwin(event)) {
          var tamed = new (tamingClassTable.getTamingCtor('Event'))(
              event, false);
          taming.tamesTo(event, tamed);
        }
        return taming.tame(event);
      }

      tamingClassTable.registerLazy('Touch', function() {
        /**
         * Taming of touch record objects for touch events.
         */
        function TameTouch(feral) {
          feral = makeDOMAccessible(feral);
          // Touch objects are read-only records, so we can just copy
          this.identifier = +feral.identifier;
          this.screenX = +feral.screenX;
          this.screenY = +feral.screenY;
          this.clientX = +feral.clientX;
          this.clientY = +feral.clientY;
          this.pageX = +feral.pageX;
          this.pageY = +feral.pageY;
          this.radiusX = +feral.radiusX;
          this.radiusY = +feral.radiusY;
          this.rotationAngle = +feral.rotationAngle;
          this.force = +feral.force;
          this.target = tameRelatedNode(feral.target);
          Object.freeze(this);
        }
        inertCtor(TameTouch, Object);
        return cajaVM.def(TameTouch);  // and defend its prototype
      });

      tamingClassTable.registerLazy('TouchList', function() {
        var TameTouch = tamingClassTable.getTamingCtor('Touch');

        var TameTouchListConf = new Confidence('TameTouchList');
        /**
         * Taming of TouchList type for touch events.
         * These are immutable and so we do not need any NodeList-like magic.
         */
        function TameTouchList(feralList) {
          feralList = makeDOMAccessible(feralList);
          var length = feralList.length;
          this.length = length;
          for (var i = 0; i < length; i++) {
            var feralTouch = feralList.item(i);
            var tamedTouch = new TameTouch(feralTouch);
            taming.tamesTo(feralTouch, tamedTouch);
            this[i] = tamedTouch;
          }
          TameTouchListConf.confide(this, taming);
          TameTouchListConf.amplify(this, function(privates) {
            privates.feral = feralList;
          });
          Object.freeze(this);
        }
        inertCtor(TameTouchList, Object);
        Props.define(TameTouchList.prototype, TameTouchListConf, {
          // TODO(kpreid): documented in MDN, but not in linked standard; get
          // better reference for correct behavior.
          identifiedTouch: Props.ampMethod(function(privates, id) {
            id = +id;
            var feralTouch = privates.feral.identifiedTouch(id);
            if (!feralTouch) { return null; }  // TODO(kpreid): proper value?
            if (!taming.hasTameTwin(feralTouch)) {
              throw new Error('can\'t happen: untamed Touch object');
            }
            return taming.tame(feralTouch);
          }),
          item: Props.plainMethod(function(index) {
            return this[+index];
          })
        });
        return cajaVM.def(TameTouchList);  // and defend its prototype
      });

      tamingClassTable.registerLazy('Event', function() {
        function eventVirtualizingAccessor(fn) {
          return Props.addOverride(Props.ampGetter(fn));
        }

        function P_e_view(transform) {
          return Props.addOverride(PT.ROView(transform));
        }

        var featureTestKeyEvent = {};
        try {
          featureTestKeyEvent = makeDOMAccessible(
              document.createEvent('KeyboardEvent'));
        } catch (e) {}

        function tameEventView(view) {
          if (view === window) {
            return tameWindow;
          } else if (view === null || view === undefined) {
            return view;
          } else {
            if (typeof console !== 'undefined') {
              console.warn('Domado: Discarding unrecognized feral view value:',
                  view);
            }
            return null;
          }
        }
        function untameEventView(view) {
          if (view === tameWindow) {
            return window;
          } else if (view === null || view === undefined) {
            return view;
          } else {
            if (typeof console !== 'undefined') {
              console.warn('Domado: Discarding unrecognized guest view value:',
                  view);
            }
            return null;
          }
        }

        /**
         * Helper for init*Event.
         * 'method' is relied on. 'args' should be untamed.
         */
        function tameInitSomeEvent(
            privates, method, type, bubbles, cancelable, args) {
          if (privates.notYetDispatched) {
            bridal.initEvent(
                privates.feral, method, type, bubbles, cancelable, args);
          } else {
            // Do nothing. This prevents guests using initEvent to mutate
            // browser-generated events that will be seen by the host.
            // It also matches browser behavior (Chrome and FF, as of 2013-01-07),
            // because they have initEvent do nothing if the event has already
            // been dispatched, but we don't want to rely on that for security,
            // and bridal's initEvent emulation for IE does not have that
            // property.
          }
        }

        // Note: Per MDN the touch event properties are read-only, so we
        // shouldn't be doing addOverride, but we also apply them to _all_
        // events rather than having a TouchEvent subtype, so this is more
        // compatible (if e.g. an application is constructing synthetic events).
        // It also avoids putting a special case in testEventMutation.
        var touchListProp = Props.addOverride(PT.TameMemoIf(true,
            function(privates, feralList) {
          if (!feralList) {  // applied to a non-TouchEvent
            return undefined;
          } else {
            return new (tamingClassTable.getTamingCtor('TouchList'))(feralList);
          }
        }));

        function TameEvent(event, isSyntheticEvent) {
          assert(!!event);
          TameEventConf.confide(this, taming);
          eventAmplify(this, function(privates) {
            privates.feral = event;
            privates.notYetDispatched = isSyntheticEvent;
            Object.preventExtensions(privates);
          });
          return this;
        }
        inertCtor(TameEvent, Object);
        Props.define(TameEvent.prototype, TameEventConf, {
          eventPhase: P_e_view(Number),
          type: P_e_view(function(type) {
            return bridal.untameEventType(String(type));
          }),
          bubbles: P_e_view(Boolean),
          cancelable: P_e_view(Boolean),
          view: P_e_view(tameEventView),
          target: eventVirtualizingAccessor(function(privates) {
            var event = privates.feral;
            return tameEventTarget(event.target || event.srcElement);
          }),
          srcElement: P_e_view(tameRelatedNode),
          currentTarget: P_e_view(tameEventTarget),
          relatedTarget: eventVirtualizingAccessor(function(privates) {
            var e = privates.feral;
            var t = e.relatedTarget;
            if (!t) {
              if (e.type === 'mouseout') {
                t = e.toElement;
              } else if (e.type === 'mouseover') {
                t = e.fromElement;
              }
            }
            return tameEventTarget(t);
          }),
          fromElement: P_e_view(tameRelatedNode),
          toElement: P_e_view(tameRelatedNode),
          detail: P_e_view(Number),
          pageX: P_e_view(Number),
          pageY: P_e_view(Number),
          altKey: P_e_view(Boolean),
          ctrlKey: P_e_view(Boolean),
          metaKey: P_e_view(Boolean),
          shiftKey: P_e_view(Boolean),
          button: P_e_view(function (v) { return v && Number(v); }),
          clientX: P_e_view(Number),
          clientY: P_e_view(Number),
          screenX: P_e_view(Number),
          screenY: P_e_view(Number),
          which: P_e_view(function (v) { return v && Number(v); }),
          location: P_e_view(Number),  // KeyboardEvent
          keyCode: P_e_view(function(v) { return v && Number(v); }),
          charCode: P_e_view(function(v) { return v && Number(v); }),
          key: Props.cond('key' in featureTestKeyEvent, P_e_view(String)),
          char: Props.cond('char' in featureTestKeyEvent, P_e_view(String)),
          touches: touchListProp,
          targetTouches: touchListProp,
          changedTouches: touchListProp,
          stopPropagation: Props.ampMethod(function(privates) {
            // TODO(mikesamuel): make sure event doesn't propagate to dispatched
            // events for this gadget only.
            // But don't allow it to stop propagation to the container.
            if (privates.feral.stopPropagation) {
              privates.feral.stopPropagation();
            } else {
              privates.feral.cancelBubble = true;
            }
          }),
          preventDefault: Props.ampMethod(function(privates) {
            // TODO(mikesamuel): make sure event doesn't propagate to dispatched
            // events for this gadget only.
            // But don't allow it to stop propagation to the container.
            if (privates.feral.preventDefault) {
              privates.feral.preventDefault();
            } else {
              privates.feral.returnValue = false;
            }
          }),

          initEvent: Props.ampMethod(function(
              privates, type, bubbles, cancelable) {
            tameInitSomeEvent.call(this, privates, 'initEvent', type, bubbles,
                cancelable, []);
          }),
          initUIEvent: Props.ampMethod(function(
              privates, type, bubbles, cancelable, view, detail) {
            tameInitSomeEvent.call(this, privates, 'initUIEvent', type, bubbles,
                cancelable, [untameEventView(view), +detail]);
          }),
          initMouseEvent: Props.ampMethod(function(
            // per MDN
              privates, type, bubbles, cancelable, view, detail, screenX,
              screenY, clientX, clientY, ctrlKey, altKey, shiftKey, metaKey,
              button, relatedTarget) {
            tameInitSomeEvent.call(this, privates, 'initMouseEvent', type,
                bubbles, cancelable, [untameEventView(view), +detail, +screenX,
                +screenY, +clientX, +clientY, Boolean(ctrlKey), Boolean(altKey),
                Boolean(shiftKey), Boolean(metaKey), +button,
                toFeralNode(relatedTarget)]);
          }),
          initKeyEvent: Props.cond(
              'initKeyEvent' in featureTestKeyEvent,
              Props.ampMethod(function(
                  // per MDN
                  privates, type, bubbles, cancelable, view, ctrlKey, altKey,
                  shiftKey, metaKey, keyCode, charCode) {
            tameInitSomeEvent.call(this, privates, 'initKeyEvent', type,
                bubbles, cancelable, [untameEventView(view), Boolean(ctrlKey),
                Boolean(altKey), Boolean(shiftKey), Boolean(metaKey),
                Number(keyCode), Number(charCode)]);
          })),
          initKeyboardEvent: Props.cond(
              'initKeyboardEvent' in featureTestKeyEvent,
              Props.ampMethod(function(
                  // per MDN
                  privates, type, bubbles, cancelable, view, char, key,
                  location, modifiers, repeat, locale) {
            tameInitSomeEvent.call(this, privates, 'initKeyboardEvent', type,
                bubbles, cancelable, [untameEventView(view), String(char),
                String(key), Number(location), String(modifiers),
                Boolean(repeat), String(locale)]);
          })),
          initCustomEvent: Props.ampMethod(function(
              privates, type, bubbles, cancelable, detail) {
            tameInitSomeEvent.call(this, privates, 'initCustomEvent', type,
                bubbles, cancelable, [undefined]);
            // Because the detail is an arbitrary guest value, don't pass it
            // to the host DOM (which would be a membrane breach and which our
            // .detail taming wouldn't let back in), but stash it as a
            // guest-view override just like the guest assigned it.
            // An alternative would be to do
            //    ...initCustomEvent(..., taming.untame(detail));
            // but it is unclear whether that would be the right thing since
            // the taming membrane does not permit all objects.
            this.detail = detail;
          }),

          toString: Props.overridable(false, innocuous(function() {
            return '[domado object Event]';
          }))
        });
        return cajaVM.def(TameEvent);  // and defend its prototype
      });

      // As far as we know, creating any particular event type is harmless; but
      // this whitelist exists to protect against novel extensions which may
      // have unwanted behavior and/or interactions we are not aware of.
      // Note also that our initEvent taming rewrites the event .type, so that
      // e.g. a "click" event is "click_custom___" and will not trigger host
      // event handlers and so on.
      var eventTypeWhitelist = {
        // Info sources:
        // https://developer.mozilla.org/en-US/docs/DOM/document.createEvent#Notes
        // http://www.w3.org/TR/DOM-Level-2-Events/events.html
        'Events': 0, 'Event': 0,
        'UIEvents': 0, 'UIEvent': 0,
        'MouseEvents': 0, 'MouseEvent': 0,
        // omitted MutationEvent, not particularly likely to be desirable
        'HTMLEvents': 0,
        'KeyEvents': 0, 'KeyboardEvent': 0,
        'CustomEvent': 0
      };

      function escapeCSSString(value) {
        // TODO(kpreid): refactor so this isn't duplicated from sanitizecss.js
        return '"' + String(value).replace(/[^\w-]/g, '\\$&') + '"';
      }

      var TameHTMLDocumentConf = TameNodeConf.subtype('TameHTMLDocument');
      function TameHTMLDocument(doc, container, domain) {
        TameNode.call(this, nodePolicyEditable);
        TameHTMLDocumentConf.confide(this, taming);
        TameHTMLDocumentConf.amplify(this, function(privates) {
          privates.feralDoc = doc;
          privates.feralContainerNode = container;
          privates.onLoadListeners = [];
          privates.onDCLListeners = [];

          // protocol for EventTarget operations
          privates.wrappedListeners = [];
          privates.feralEventTarget = container;
          // We use .feralEventTarget rather than .feral here because, even
          // though the feral twin of the tame document is container, because
          // it is not truly a node taming and ordinary node operations should
          // not be effective on the document's feral node.

          // Used to implement operations on the document, never exposed to the
          // guest. Note in particular that we skip defaultTameNode to skip
          // registering it in the taming membrane.
          privates.tameContainerNode =
            finishNode(makeTameNodeByType(container));
        });

        Props.define(this, TameHTMLDocumentConf, {
          domain: P_constant(domain)
        });

        installLocation(this);

        taming.tamesTo(container, this);
      }
      tamingClassTable.registerSafeCtor('Document',
          inertCtor(TameHTMLDocument, TameNode, 'HTMLDocument'));
      var forwardContainerProp = Props.markPropMaker(function(env) {
        var prop = env.prop;
        return Props.ampGetter(function(privates) {
          return privates.tameContainerNode[prop];
        });
      });
      var forwardContainerMethod = Props.markPropMaker(function(env) {
        var prop = env.prop;
        return Props.ampMethod(function(privates, opt1, opt2) {
          return privates.tameContainerNode[prop](opt1, opt2);
        });
      });
      Props.define(TameHTMLDocument.prototype, TameHTMLDocumentConf, {
        nodeType: P_constant(9),
        nodeName: P_constant('#document'),
        nodeValue: P_constant(null),
        firstChild: forwardContainerProp,
        lastChild: forwardContainerProp,
        nextSibling: P_constant(null),
        previousSibling: P_constant(null),
        childNodes: forwardContainerProp,
        attributes: { enumerable: true, get: innocuous(function() {
          return fakeNodeList([], 'HTMLCollection');
        })},
        parentNode: P_constant(null),
        body: {
          enumerable: true,
          get: innocuous(function() {
            // "The body element of a document is the first child of the html
            // element that is either a body element or a frameset element. If
            // there is no such element, it is null."
            // TODO(kpreid): should be internal .documentElement getter only
            var htmlEl = this.documentElement;
            if (!htmlEl) { return null; }
            for (var n = htmlEl.firstChild; n; n = n.nextSibling) {
              if (n.nodeName === 'BODY' || n.nodeName === 'FRAMESET') {
                return n;
              }
            }
            return null;
          }),
          set: innocuous(function(newBody) {
            // "If the new value is not a body or frameset element, then throw a
            // HierarchyRequestError exception and abort these steps."
            newBody = TameNodeT.coerce(newBody);
            if (!(newBody.nodeName === 'BODY' ||
                newBody.nodeName === 'FRAMESET')) {
              // should be HierarchyRequestError
              throw new Error(
                  'Cannot set document.body except to <body> or <frameset>.');
            }
            // "Otherwise, if the new value is the same as the body element, do
            // nothing. Abort these steps."
            // TODO(kpreid): should be internal .body getter only
            var currentBody = this.body;
            if (newBody === currentBody) { return; }
            // "Otherwise, if the body element is not null, then replace that
            // element with the new value in the DOM, as if the root element's
            // replaceChild() method had been called with the new value and the
            // incumbent body element as its two arguments respectively, then
            // abort these steps."
            // TODO(kpreid): should be internal .documentElement getter only
            var htmlEl = this.documentElement;
            if (currentBody !== null) {
              htmlEl.replaceChild(newBody, currentBody);
              return;
            }
            // "Otherwise, if there is no root element, throw a
            // HierarchyRequestError exception and abort these steps."
            if (!htmlEl) {
              // should be HierarchyRequestError
              throw new Error(
                  'Cannot set document.body with no <html>.');
            }
            // "Otherwise, the body element is null, but there's a root element.
            // Append the new value to the root element."
            htmlEl.appendChild(newBody);
          })
        },
        documentElement: {
          enumerable: true,
          get: innocuous(function() {
            var n;
            // In principle, documentElement should be our sole child, but
            // sometimes that gets screwed up, and we end up with more than
            // one child.  Returning something other than the pseudo <html>
            // element will mess up many things, so we first try finding
            // the <html> element
            for (n = this.firstChild; n; n = n.nextSibling) {
              if (n.nodeName === "HTML") { return n; }
            }
            // No <html>, so return the first child that's an element
            for (n = this.firstChild; n; n = n.nextSibling) {
              if (n.nodeType === 1) { return n; }
            }
            // None of our children are elements, fail
            return null;
          })},
        forms: Props.ampGetter(function(privates) {
          // privates not used but we need host-exception protection and
          // authority to access 'document'

          // TODO(kpreid): Make this a memoized live list.
          var tameForms = [];
          for (var i = 0; i < document.forms.length; i++) {
            var tameForm = tameRelatedNode(
              makeDOMAccessible(document.forms).item(i));
            // tameRelatedNode returns null if the node is not part of
            // this node's virtual document.
            if (tameForm !== null) { tameForms.push(tameForm); }
          }
          return fakeNodeList(tameForms, 'HTMLCollection');
        }),
        title: {
          // TODO(kpreid): get the title element pointer in conformant way

          // http://www.whatwg.org/specs/web-apps/current-work/multipage/dom.html#document.title
          // as of 2012-08-14
          enumerable: true,
          get: innocuous(function() {
            var titleEl = this.getElementsByTagName('title')[0];
            return titleEl ? trimHTML5Spaces(titleEl.textContent) : "";
          }),
          set: innocuous(function(value) {
            var titleEl = this.getElementsByTagName('title')[0];
            if (!titleEl) {
              var head = this.getElementsByTagName('head')[0];
              if (head) {
                titleEl = this.createElement('title');
                head.appendChild(titleEl);
              } else {
                return;
              }
            }
            titleEl.textContent = value;
          })
        },
        compatMode: P_constant('CSS1Compat'),
        ownerDocument: P_constant(null),
        appendChild: forwardContainerMethod,
        insertBefore: forwardContainerMethod,
        removeChild: forwardContainerMethod,
        replaceChild: forwardContainerMethod,
        hasChildNodes: forwardContainerMethod,
        getElementsByTagName: Props.ampMethod(function(privates, tagName) {
          tagName = String(tagName).toLowerCase();
          return tameGetElementsByTagName(privates.feralContainerNode, tagName);
        }),
        getElementsByClassName: Props.ampMethod(function(privates, className) {
          return tameGetElementsByClassName(
              privates.feralContainerNode, className);
        }),
        getElementsByName: Props.cond(elementForFeatureTests.querySelector,
            Props.ampMethod(function(privates, name) {
          // knowingly non-live for our own sanity
          var escName = escapeCSSString(name);
          var selector = '[name=' + escName + '], [data-caja-name=' + escName +
              ']';
          return new TameNodeList(
              privates.feralContainerNode.querySelectorAll(selector),
              defaultTameNode);
        })),
        querySelector: Props.cond(elementForFeatureTests.querySelector,
            Props.ampMethod(function(privates, selector) {
              return tameQuerySelector(privates.feralContainerNode, selector,
                  false);
            })),
        querySelectorAll: Props.cond(elementForFeatureTests.querySelectorAll,
            Props.ampMethod(function(privates, selector) {
              return tameQuerySelector(privates.feralContainerNode, selector,
                  true);
            })),
        addEventListener: tameAddEventListenerProp,
        removeEventListener: tameRemoveEventListenerProp,
        dispatchEvent: tameDispatchEventProp,
        createComment: Props.ampMethod(function(privates, text) {
          return defaultTameNode(privates.feralDoc.createComment(" "));
        }),
        createDocumentFragment: Props.ampMethod(function(privates) {
          privates.policy.requireEditable();
          return defaultTameNode(privates.feralDoc.createDocumentFragment());
        }),
        createElement: Props.ampMethod(function(privates, tagName) {
          privates.policy.requireEditable();
          tagName = String(tagName).toLowerCase();
          tagName = htmlSchema.virtualToRealElementName(tagName);
          var newEl = privates.feralDoc.createElement(tagName);
          if ("canvas" == tagName) {
            bridal.initCanvasElement(newEl);
          }
          if (elementPolicies.hasOwnProperty(tagName)) {
            var attribs = elementPolicies[tagName]([]);
            if (attribs) {
              for (var i = 0; i < attribs.length; i += 2) {
                bridal.setAttribute(newEl, attribs[+i], attribs[i + 1]);
              }
            }
          }
          var tameEl = defaultTameNode(newEl);
          postInitCreatedElement.call(tameEl);  // Hook for <script>
          return tameEl;
        }),
        createTextNode: Props.ampMethod(function(privates, text) {
          privates.policy.requireEditable();
          return defaultTameNode(privates.feralDoc.createTextNode(
              text !== null && text !== void 0 ? '' + text : ''));
        }),
        getElementById: Props.ampMethod(function(privates, id) {
          id += idSuffix;
          var node = privates.feralDoc.getElementById(id);
          return defaultTameNode(node);
        }),
        // http://www.w3.org/TR/DOM-Level-2-Events/events.html#Events-DocumentEvent-createEvent
        createEvent: Props.ampMethod(function(privates, type) {
          type = String(type);
          if (!eventTypeWhitelist.hasOwnProperty(type)) {
            throw new Error('Domado: Non-whitelisted event type "' + type + '"');
          }
          var document = privates.feralDoc;
          var rawEvent;
          if (document.createEvent) {
            rawEvent = document.createEvent(type);
          } else {
            // For IE; ondataavailable is a placeholder. See bridal.js for
            // related code.
            rawEvent = document.createEventObject();
            rawEvent.eventType = 'ondataavailable';
          }
          var tamedEvent = new (tamingClassTable.getTamingCtor('Event'))(
              rawEvent, true);
          taming.tamesTo(rawEvent, tamedEvent);
          return tamedEvent;
        }),
        // TODO(kpreid): Refactor so that writeHook is stashed on the tame
        // document since that is the only place it is needed and gives
        // capability structure.
        write: Props.ampMethod(function(privates) {
          if (!domicile.writeHook) {
            throw new Error('document.write not provided for this document');
          }
          // TODO(kpreid): Per HTML5, document.write is void. This return value
          // is used internally by ses-frame-group.js to call the run()
          // callback, and ought to be a strictly internal interface.
          return domicile.writeHook.write.apply(undefined,
              Array.prototype.slice.call(arguments, 1));
        }),
        writeln: Props.ampMethod(function(privates) {
          if (!domicile.writeHook) {
            throw new Error('document.writeln not provided for this document');
          }
          // We don't write the \n separately rather than copying args, because
          // the HTML parser would rather get fewer larger chunks.
          var args = Array.prototype.slice.call(arguments, 1);
          args.push('\n');
          domicile.writeHook.write.apply(undefined, args);
        }),
        open: Props.ampMethod(function(privates) {
          if (!domicile.writeHook) {
            throw new Error('document.open not provided for this document');
          }
          return domicile.writeHook.open();
        }),
        close: Props.ampMethod(function(privates) {
          if (!domicile.writeHook) {
            throw new Error('document.close not provided for this document');
          }
          return domicile.writeHook.close();
        })
      });
      cajaVM.def(TameHTMLDocument);  // and its prototype

      domicile.setBaseUri = cajaVM.constFunc(function(base) {
        var parsed = URI.parse(base);
        var host = null;
        if (parsed.hasDomain()) {
          host = parsed.hasPort() ? parsed.getDomain() + ':' + parsed.getPort()
              : parsed.getDomain();
        }
        if (!parsed.hasPath()) {
          parsed.setRawPath('/');
        }
        domicile.pseudoLocation = {
          href: parsed.toString(),
          hash: parsed.hasFragment() ? '#' + parsed.getRawFragment() : '',
          host: host,
          hostname: parsed.getDomain(),
          port: parsed.hasPort() ? parsed.getPort() : '',
          protocol: parsed.hasScheme() ? parsed.getScheme() + ':' : null,
          pathname: parsed.getRawPath(),
          search: parsed.hasQuery() ? '?' + parsed.getRawQuery() : ''
        };
      });

      // TODO(kpreid): reconcile this and fireVirtualEvent
      function dispatchToListeners(tameNode, eventType, eventName) {
        var event = tameDocument.createEvent(eventType);
        event.initEvent(eventName, true, false);

        // TODO(kpreid): onload should be handled generically as an event
        // handler, not as a special case. But how?
        if (eventName === 'load') {
          if (tameWindow.onload) {
            callAsEventListener(tameWindow.onload, tameNode, event);
          }
        }

        tameNode.dispatchEvent(event);
      }

      // Called by the html-emitter when the virtual document has been loaded.
      domicile.signalLoaded = cajaVM.constFunc(function() {
        dispatchToListeners(tameDocument, 'Event', 'DOMContentLoaded');
        dispatchToListeners(tameWindow, 'UIEvent', 'load');
      });

      // Currently used by HtmlEmitter to synthesize script load events.
      // Note that it does trigger handler attributes (because our handler
      // attribute support does not catch 'custom' events); if this is needed,
      // then what we need to do is arrange for bridal to not consider the event
      // to be custom (which is OK since it also does not bubble).
      /**
       * Not yet fully general, only because the use case hasn't arisen.
       * Note bubbles=false cancelable=false.
       *
       * @param {string} type e.g. 'Event'
       * @param {string} name e.g. 'click'
       */
      domicile.fireVirtualEvent = function(feralNode, type, name) {
        var event = document.createEvent(type);
        bridal.initEvent(event, 'initEvent', name, false, false, [], true);
        feralNode.dispatchEvent(event);
      };

      function toFeralNode(tame) {
        if (tame === null || tame === undefined) {
          return tame;
        } else {
          // NOTE: will be undefined for pseudo (non-backed) nodes
          return TameNodeConf.amplify(tame,
              function(privates) { return privates.feral; });
        }
      }
      cajaVM.constFunc(toFeralNode);

      // For JavaScript handlers.  See function dispatchEvent below
      domicile.handlers = [];
      domicile.tameNode = cajaVM.def(defaultTameNode);
      domicile.feralNode = cajaVM.def(toFeralNode);
      domicile.tameEvent = cajaVM.def(tameEvent);
      domicile.fetchUri = cajaVM.constFunc(function(uri, mime, callback) {
        uriFetch(naiveUriPolicy,
            URI.utils.resolve(domicile.pseudoLocation.href, uri),
          mime, callback);
      });
      domicile.rewriteUri = cajaVM.constFunc(function(uri, mimeType, opt_hints) {
        // (SAME_DOCUMENT, SANDBOXED) is chosen as the "reasonable" set of
        // defaults for this function, which is only used by TCB components
        // to rewrite URIs for sources of data. We assume these sources of
        // data provide no exit from the sandbox, and their effects are shown
        // in the same HTML document view as the Caja guest.
        // TODO(ihab.awad): Rename this function to something more specific
        return uriRewrite(
            naiveUriPolicy,
            String(uri),
            html4.ueffects.SAME_DOCUMENT,
            html4.ltypes.SANDBOXED,
            opt_hints || {});
      });
      // note: referenced reflectively by HtmlEmitter
      domicile.cssUri = cajaVM.constFunc(function(uri, mimeType, prop) {
        uri = String(uri);
        if (!uriRewriterForCss) { return null; }
        return uriRewriterForCss(uri, prop);
      });
      // TODO(kpreid): Consider moving domicile.suffix into the
      // domicile.virtualization object. Used by caja-flash.js only.
      domicile.suffix = cajaVM.constFunc(function(nmtokens) {
        var p = String(nmtokens).replace(/^\s+|\s+$/g, '').split(/\s+/g);
        var out = [];
        for (var i = 0; i < p.length; ++i) {
          var nmtoken = rewriteAttribute(null, null, html4.atype.ID, p[+i]);
          if (!nmtoken) { throw new Error(nmtokens); }
          out.push(nmtoken);
        }
        return out.join(' ');
      });
      domicile.rewriteUriInCss = cajaVM.constFunc(function(value, propName) {
        return value
          ? uriRewrite(naiveUriPolicy, value, html4.ueffects.SAME_DOCUMENT,
                html4.ltypes.SANDBOXED,
                {
                  "TYPE": "CSS",
                  "CSS_PROP": propName
                })
          : void 0;
      });
      domicile.rewriteUriInAttribute = cajaVM.constFunc(
          function(value, tagName, attribName) {
        if (isValidFragment(value)) {
          return value + idSuffix;
        }
        var schemaAttr = htmlSchema.attribute(tagName, attribName);
        return value
          ? uriRewrite(naiveUriPolicy, value, schemaAttr.uriEffect,
                schemaAttr.loaderType, {
                  "TYPE": "MARKUP",
                  "XML_ATTR": attribName,
                  "XML_TAG": tagName
                })
          : void 0;
      });
      domicile.rewriteTargetAttribute = cajaVM.constFunc(
          function(value, tagName, attribName) {
        // TODO(ihab.awad): Parrots much of the code in sanitizeAttrs; refactor
        var atype = null, attribKey;
        if ((attribKey = tagName + '::' + attribName,
             html4.ATTRIBS.hasOwnProperty(attribKey))
            || (attribKey = '*::' + attribName,
                html4.ATTRIBS.hasOwnProperty(attribKey))) {
          atype = html4.ATTRIBS[attribKey];
          return rewriteAttribute(tagName, attribName, atype, value);
        }
        return null;
      });

      // Taming of Styles:

      tamingClassTable.registerLazy('CSSStyleDeclaration', function() {
        var allCssProperties = CssPropertiesCollection();

        // Sealed internals for TameStyle objects, not to be exposed.
        var TameStyleConf = new Confidence('Style');

        function allowProperty(cssPropertyName) {
          return allCssProperties.isCssName(cssPropertyName);
        };

        /**
         * http://www.w3.org/TR/DOM-Level-2-Style/css.html#CSS-CSSStyleDeclaration
         */
        function TameStyle(style, editable, tameEl) {
          style = makeDOMAccessible(style);

          TameStyleConf.confide(this, taming);
          TameStyleConf.amplify(this, function(privates) {
            privates.feral = style;
            privates.editable = editable;
            privates.tameElement = tameEl;

            privates.readByCanonicalName = function(canonName) {
              return String(style[canonName] || '');
            };
            privates.writeByCanonicalName = function(canonName, val) {
              style[canonName] = val;
            };

            // predeclared for TameComputedStyle
            privates.rawElement = undefined;
            privates.pseudoElement = undefined;

            Object.preventExtensions(privates);
          });
        };
        inertCtor(TameStyle, Object);
        TameStyle.prototype.getPropertyValue =
            TameStyleConf.amplifying(function(privates, cssPropertyName) {
          cssPropertyName = String(cssPropertyName || '').toLowerCase();
          if (!allowProperty(cssPropertyName)) { return ''; }
          var canonName = allCssProperties.cssToDom(cssPropertyName);
          return privates.readByCanonicalName(canonName);
        });
        Props.define(TameStyle.prototype, TameStyleConf, {
          toString: Props.overridable(false, innocuous(function() {
            return '[domado object Style]';
          })),
          cssText: {
            enumerable: true,
            set: TameStyleConf.amplifying(function(privates, value) {
              if (typeof privates.feral.cssText === 'string') {
                privates.feral.cssText = sanitizeStyleAttrValue(value);
              } else {
                // If the browser doesn't support setting cssText, then fall
                // back to setting the style attribute of the containing
                // element.  This won't work for style declarations that are
                // part of stylesheets and not attached to elements.
                privates.tameElement.setAttribute('style', value);
              }
              return true;
            })
          }
        });
        allCssProperties.forEachDomName(function(stylePropertyName) {
          // TODO(kpreid): Refactor this to be clearer about what is going on;
          // particularly what role each "name" plays.
          var cssPropertyName = allCssProperties.domToCss(stylePropertyName);
          var canonName = allCssProperties.cssToDom(cssPropertyName);
          var allowed = allowProperty(cssPropertyName);
          Object.defineProperty(TameStyle.prototype, stylePropertyName, {
            enumerable: canHaveEnumerableAccessors,
            get: TameStyleConf.amplifying(function(privates) {
              if (!(privates.feral && allowed)) {
                return void 0;
              }
              return privates.readByCanonicalName(canonName);
            }),
            set: TameStyleConf.amplifying(function(privates, value) {
              if (!privates.editable) { throw new Error('style not editable'); }
              if (!allowed) { return; }
              var tokens = lexCss(value);
              if (tokens.length === 0
                 || (tokens.length === 1 && tokens[0] === ' ')) {
                value = '';
              } else {
                if (!sanitizeStyleProperty(cssPropertyName, tokens)) {
                  console.log('bad value `' + value + '` for CSS property '
                                  + stylePropertyName);
                }
                value = tokens.join(' ');
              }
              privates.writeByCanonicalName(canonName, value);
            })
          });
        });

        // Support for computed style type reusing these values
        // TODO(kpreid): Do this in a more least-authority way.
        TameStyle.TameStyleConf = TameStyleConf;
        TameStyle.allCssProperties = allCssProperties;

        return cajaVM.def(TameStyle);  // and defends its prototype
      });

      tamingClassTable.registerLazy('CajaComputedCSSStyleDeclaration',
          function() {
        function isNestedInAnchor(el) {
          for (;
              el && el !== feralPseudoDocument;
              el = makeDOMAccessible(el.parentNode)) {
            if (el.tagName && el.tagName.toLowerCase() === 'a') {
              return true;
            }
          }
          return false;
        }

        var TameStyle = tamingClassTable.getTamingCtor('CSSStyleDeclaration');
        var TameStyleConf = TameStyle.TameStyleConf;
        var allCssProperties = TameStyle.allCssProperties;

        function TameComputedStyle(rawElement, pseudoElement) {
          rawElement = rawElement || document.createElement('div');
          TameStyle.call(
              this,
              bridal.getComputedStyle(rawElement, pseudoElement),
              false);
          TameStyleConf.amplify(this, function(privates) {
            privates.rawElement = rawElement;
            privates.pseudoElement = pseudoElement;

            var superReadByCanonicalName =
                privates.readByCanonicalName;
            privates.readByCanonicalName = function(canonName) {
              var propName = allCssProperties.domToCss(canonName);
              var schemaElement = cssSchema[propName];
              return superReadByCanonicalName.call(this, canonName);
            };
            privates.writeByCanonicalName = function(canonName) {
              throw 'Computed styles not editable: This code should be ' +
                  'unreachable';
            };
          });
        };
        inertCtor(TameComputedStyle,
            tamingClassTable.getTamingCtor('CSSStyleDeclaration'));
        Props.define(TameComputedStyle, TameStyleConf, {
          toString: Props.overridable(false, innocuous(function() {
            return '[Fake Computed Style]';
          }))
        });
        return cajaVM.def(TameComputedStyle);  // and defends its prototype
      });

      tamingClassTable.registerLazy('XMLHttpRequest', function() {
        // Note: XMLHttpRequest is a ctor that *can* be directly
        // called by cajoled code, so we do not use inertCtor().
        return cajaVM.def(TameXMLHttpRequest(
            taming,
            rulebreaker,
            XMLHttpRequestCtor(
                makeDOMAccessible,
                makeFunctionAccessible(window.XMLHttpRequest),
                makeFunctionAccessible(window.ActiveXObject),
                makeFunctionAccessible(window.XDomainRequest)),
            naiveUriPolicy,
            function () { return domicile.pseudoLocation.href; },
            tameWindow));
      });


      var cssIdClassPrefixRE =
          new RegExp('(^|[},])\\s*\\.' + idClass + ' ', 'g');
      /**
       * Create a CSS stylesheet with the given text and append it to the DOM.
       * @param {string} cssText a well-formed stylesheet production.
       */
      domicile.emitCss = cajaVM.constFunc(function(cssText) {
        if (outerContainerNode === document) {
          // Kludge to strip out container class markers from the cajoler if
          // we're using a frame. TODO(kpreid): Modify the cajoler so that its
          // generated emitCss invocations are parameterized to handle this
          // difference. TODO(kpreid): Validate this regexp strategy.
          cssText = cssText.replace(cssIdClassPrefixRE, '');
        }
        this.getCssContainer().appendChild(
            bridal.createStylesheet(document, cssText));
      });
      /** The node to which gadget stylesheets should be added. */
      domicile.getCssContainer = cajaVM.constFunc(function() {
        var e = document.getElementsByTagName('head')[0] ||
            // iframe doc
            outerContainerNode.getElementsByTagName('caja-v-head')[0];
        if (!e) {
          if (typeof console !== 'undefined') {
            console.warn('Domado: Unable to find location to stash stylesheet');
          }
          e = document.createElement('head');
        }
        e = makeDOMAccessible(e);
        return e;
      });

      var idClassPattern = new RegExp(
          '(?:^|\\s)' + idClass.replace(/[\.$]/g, '\\$&') + '(?:\\s|$)');
      /**
       * Is this the node whose children are the children of the virtual
       * document?
       */
      function isContainerNode(node) {
        return node === feralPseudoDocument ||
            (node &&
             node.nodeType === 1 &&
             idClassPattern.test(node.className));
      }
      /** A per-gadget class used to separate style rules. */
      domicile.getIdClass = cajaVM.constFunc(function() {
        return idClass;
      });

      /**
       * The node whose children correspond to the children of the tameDocument.
       */
      domicile.getPseudoDocument = cajaVM.constFunc(function() {
        return feralPseudoDocument;
      });

      var TameWindowConf = new Confidence('TameWindow');

      /**
       * See http://www.whatwg.org/specs/web-apps/current-work/multipage/browsers.html#window for the full API.
       */
      function TameWindow(feralWinNode, feralDocNode) {
        TameWindowConf.confide(this, taming);
        TameWindowConf.amplify(this, function(privates) {
          // TODO(kpreid): revise this to make sense
          privates.feralContainerNode = feralDocNode;

          // needed for EventTarget
          privates.policy = nodePolicyEditable;

          // protocol for EventTarget operations
          privates.wrappedListeners = [];
          privates.feralEventTarget = feralWinNode;

          Object.preventExtensions(privates);
        });

        // JS globals
        addImports(this);

        // These descriptors were chosen to resemble actual ES5-supporting browser
        // behavior.
        // The document property is defined below.
        installLocation(this);
        Object.defineProperty(this, "navigator", {
          value: tameNavigator,
          configurable: false,
          enumerable: true,
          writable: false
        });

        taming.tamesTo(feralWinNode, this);

        // Attach reflexive properties
        [
          'top', 'self', 'opener', 'parent', 'window', 'frames'
        ].forEach(function(prop) {
          this[prop] = this;
        }, this);

        // window.frames.length (must be a data prop for ES5/3)
        this.length = 0;

        // Timed callbacks
        //
        // Defined on instance rather than prototype because setTimeout closes
        // over the environment (i.e. this) for string eval. Note that this is
        // a deviation from browser behavior (Chrome and Firefox have it on
        // prototype). requestAnimationFrame does not need the same treatment
        // but we might as well be regular.
        //
        // Under ES5/3, the set/clear pairs get invoked with 'this' bound
        // to USELESS, which causes problems on Chrome unless they're wrapped
        // this way.
        tameSetAndClear(
            this,
            function(code, millis) {
                return window.setTimeout(code, millis); },
            function(id) { return window.clearTimeout(id); },
            'setTimeout', 'clearTimeout',
            false, true, this);
        tameSetAndClear(
            this,
            function(code, millis) {
                return window.setInterval(code, millis); },
            function(id) { return window.clearInterval(id); },
            'setInterval', 'clearInterval',
            false, true, this);
        if (window.requestAnimationFrame) {
          tameSetAndClear(
              this,
              function(code, ignored) {  // no time arg like setTimeout has
                  return window.requestAnimationFrame(code); },
              function(id) { return window.cancelAnimationFrame(id); },
              'requestAnimationFrame', 'cancelAnimationFrame',
              true, false, undefined);
        }
      }
      inertCtor(TameWindow, Object, 'Window');
      Props.define(TameWindow.prototype, TameWindowConf, {
        toString: Props.overridable(false, innocuous(function() {
          return '[domado object Window]';
        }))
      });
      // Methods of TameWindow are established later. TODO(kpreid): Revisit
      // whether that is necessary.

      tamingClassTable.registerLazy('Location', function() {
        // Location object -- used by Document and Window and so must be created
        // before each.
        function TameLocation() {
          // TODO(mikesamuel): figure out a mechanism by which the container can
          // specify the gadget's apparent URL.
          // See http://www.whatwg.org/specs/web-apps/current-work/multipage/history.html#location0
          var self = this;
          function defineLocationField(f, dflt) {
            Object.defineProperty(self, f, {
              configurable: false,
              enumerable: true,
              get: innocuous(function() {
                try {
                  var v = domicile.pseudoLocation[f];
                  return String(v !== null ? v : dflt);
                } catch (e) {
                  // paranoia - domicile.pseudoLocation is potentially
                  // replaceable by the host and could have wrong-frame code.
                  // TODO(kpreid): put pseudoLocation somewhere not writable.
                  throw tameException(e);
                }
              })
            });
          }
          defineLocationField('href', 'http://nosuchhost.invalid:80/');
          defineLocationField('hash', '');
          defineLocationField('host', 'nosuchhost.invalid:80');
          defineLocationField('hostname', 'nosuchhost.invalid');
          defineLocationField('pathname', '/');
          defineLocationField('port', '80');
          defineLocationField('protocol', 'http:');
          defineLocationField('search', '');
        }
        inertCtor(TameLocation, Object);
        setToString(TameLocation.prototype, innocuous(function() {
          return this.href;
        }));
        return cajaVM.def(TameLocation);  // and its prototype
      });

      // 'location' singleton
      var installLocation = (function() {
        var tameLocation;
        function tameLocationGetter() {
          if (!tameLocation) {
            tameLocation =
                new (tamingClassTable.getTamingCtor('Location'))();
          }
          return tameLocation;
        }
        cajaVM.constFunc(tameLocationGetter);
        function tameLocationSetter() {
          throw new Error('Caja does not currently support assigning to ' +
              '.location');
        }
        cajaVM.constFunc(tameLocationSetter);
        return function installLocation(obj) {
          Object.defineProperty(obj, 'location', {
            configurable: false,
            enumerable: true,
            get: tameLocationGetter,
            set: tameLocationSetter
          });
        };
      }());

      // See spec at http://www.whatwg.org/specs/web-apps/current-work/multipage/browsers.html#navigator
      // We don't attempt to hide or abstract userAgent details since
      // they are discoverable via side-channels we don't control.
      var navigator = makeDOMAccessible(window.navigator);
      var tameNavigator = cajaVM.def({
        appName: String(navigator.appName),
        appVersion: String(navigator.appVersion),
        platform: String(navigator.platform),
        // userAgent should equal the string sent in the User-Agent HTTP header.
        userAgent: String(navigator.userAgent),
        // Custom attribute indicating Caja is active. The version number has
        // ended up completely meaningless, but there is code in the wild that
        // tests for this attribute, so we'll just leave it, for now.
        cajaVersion: '1.0'
        });

      /**
       * Set of allowed pseudo elements as described at
       * http://www.w3.org/TR/CSS2/selector.html#q20
       */
      var PSEUDO_ELEMENT_WHITELIST = {
        // after and before disallowed since they can leak information about
        // arbitrary ancestor nodes.
        'first-letter': true,
        'first-line': true
      };

      var noopWindowFunctionProp = Props.markPropMaker(function(env) {
        var prop = env.prop;
        var notify = true;
        return {
          // Matches Firefox 17.0
          // Chrome 25.0.1329.0 canary has configurable:false
          configurable: true,
          enumerable: true,
          writable: true,
          value: innocuous(function domadoNoop() {
            if (notify) {
              notify = false;
              if (typeof console !== 'undefined') {
                console.warn('Domado: ignoring window.' + prop + '(\u2026).');
              }
            }
          })
        };
      });
      // Firefox's class name is (exported) BarProp, Chrome's is (nonexported)
      // BarInfo.
      // visible: false was chosen to reflect what the Caja environment
      // provides (e.g. there is no location bar displaying the URL), not
      // browser behavior (which, for Firefox, is to have .visible be false if
      // and only if the window was created by a window.open specifying that,
      // whether or not the relevant toolbar actually is hidden).
      var stubBarPropProp = Props.overridable(true,
          cajaVM.def({visible: false}));
      Props.define(TameWindow.prototype, TameWindowConf, {
        addEventListener: tameAddEventListenerProp,
        removeEventListener: tameRemoveEventListenerProp,
        dispatchEvent: tameDispatchEventProp,
        scrollBy: Props.ampMethod(function(privates, dx, dy) {
          // The window is always auto scrollable, so make the apparent window
          // body scrollable if the gadget tries to scroll it.
          if (dx || dy) {
            makeScrollable(bridal, privates.feralContainerNode);
          }
          tameScrollBy(privates.feralContainerNode, dx, dy);
        }),
        scrollTo: Props.ampMethod(function(privates, x, y) {
          // The window is always auto scrollable, so make the apparent window
          // body scrollable if the gadget tries to scroll it.
          makeScrollable(bridal, privates.feralContainerNode);
          tameScrollTo(privates.feralContainerNode, x, y);
        }),
        resizeTo: Props.ampMethod(function(privates, w, h) {
            tameResizeTo(privates.feralContainerNode, w, h);
        }),
        resizeBy: Props.ampMethod(function(privates, dw, dh) {
          tameResizeBy(privates.feralContainerNode, dw, dh);
        }),
        /** A partial implementation of getComputedStyle. */
        getComputedStyle: Props.plainMethod(
            // Pseudo elements are suffixes like :first-line which constrain to
            // a portion of the element's content as defined at
            // http://www.w3.org/TR/CSS2/selector.html#q20
            function(tameElement, pseudoElement) {
          return TameElementConf.amplify(tameElement, function(elPriv) {
            // Coerce all nullish values to undefined, since that is the value
            // for unspecified parameters.
            // Per bug 973: pseudoElement should be null according to the
            // spec, but mozilla docs contradict this.
            // From https://developer.mozilla.org/En/DOM:window.getComputedStyle
            //     pseudoElt is a string specifying the pseudo-element to match.
            //     Should be an empty string for regular elements.
            pseudoElement = (pseudoElement === null || pseudoElement === void 0
                             || '' === pseudoElement)
                ? void 0 : String(pseudoElement).toLowerCase();
            if (pseudoElement !== void 0
                && !PSEUDO_ELEMENT_WHITELIST.hasOwnProperty(pseudoElement)) {
              throw new Error('Bad pseudo element ' + pseudoElement);
            }
            // No need to check editable since computed styles are readonly.
            return new (tamingClassTable.getTamingCtor(
                'CajaComputedCSSStyleDeclaration'))(
                elPriv.feral, pseudoElement);
          });
        }),
        pageXOffset: Props.aliasRO(true, 'scrollX'),
        pageYOffset: Props.aliasRO(true, 'scrollY'),
        scrollX: Props.ampGetter(function(p) {
            return p.feralContainerNode.scrollLeft; }),
        scrollY: Props.ampGetter(function(p) {
            return p.feralContainerNode.scrollTop; }),
        innerHeight: Props.ampGetter(function(p) {
            return p.feralContainerNode.offsetHeight; }),
        innerWidth: Props.ampGetter(function(p) {
            return p.feralContainerNode.offsetWidth; }),
        outerHeight: Props.ampGetter(function(p) {
            return p.feralContainerNode.offsetHeight; }),
        outerWidth: Props.ampGetter(function(p) {
            return p.feralContainerNode.offsetWidth; }),
        blur: noopWindowFunctionProp,
        focus: noopWindowFunctionProp,
        close: noopWindowFunctionProp,
        moveBy: noopWindowFunctionProp,
        moveTo: noopWindowFunctionProp,
        print: noopWindowFunctionProp,
        stop: noopWindowFunctionProp,
        locationbar: stubBarPropProp,
        personalbar: stubBarPropProp,
        menubar: stubBarPropProp,
        scrollbars: stubBarPropProp,
        statusbar: stubBarPropProp,
        toolbar: stubBarPropProp
      });
      // NOT PROVIDED on window:
      // event: a global on IE.  We always define it in scopes that can handle
      //        events.
      // opera: defined only on Opera.
      cajaVM.def(TameWindow);  // and its prototype

      // Declare we're done adding new exported classes.
      tamingClassTable.finish();

      var tameDocument = new TameHTMLDocument(
          document,
          feralPseudoDocument,
          // TODO(jasvir): Properly wire up document.domain
          // by untangling the cyclic dependence between
          // TameWindow and TameDocument
          String(undefined || 'nosuchhost.invalid'));
      domicile.htmlEmitterTarget = feralPseudoDocument;

      var tameWindow = new TameWindow(feralPseudoWindow, feralPseudoDocument);




      if (TameHTMLDocumentConf.amplify(tameDocument,
          function(p) { return p.policy.editable; })) {
        // Powerful singleton authority not granted for RO document
        tameDocument.defaultView = tameWindow;

        // Hook for document.write support.
        domicile.sanitizeAttrs = sanitizeAttrs;
      }

      // Iterate over all node classes, assigning them to the Window object
      // under their DOM Level 2 standard name. They have been frozen above.
      tamingClassTable.exportTo(tameWindow);

      // TODO(ihab.awad): Build a more sophisticated virtual class hierarchy by
      // having a table of subclass relationships and implementing them.

      // If a node class name in this list is not defined using defineElement or
      // inertCtor above, then it will now be bound to the HTMLElement class.
      var allDomNodeClasses = htmlSchema.getAllKnownScriptInterfaces();
      for (var i = 0; i < allDomNodeClasses.length; i++) {
        var className = allDomNodeClasses[+i];
        if (!(className in tameWindow)) {
          Object.defineProperty(tameWindow, className, {
            enumerable: true,
            configurable: true,
            writable: true,
            value: defaultNodeClassCtor
          });
        }
      }

      // Register [NamedConstructor]s
      Object.freeze(namedConstructors);  // catch initialization order errors
      Object.getOwnPropertyNames(namedConstructors).forEach(function(name) {
        Object.defineProperty(tameWindow, name, {
          enumerable: true,
          configurable: true,
          writable: true,
          value: namedConstructors[name]
        });
      });

      tameDocument = finishNode(tameDocument);

      domicile.window = tameWindow;
      domicile.document = tameDocument;
      Object.defineProperty(tameWindow, 'document', {
        value: tameDocument,
        configurable: false,
        enumerable: true,
        writable: false
      });

      pluginId = rulebreaker.getId(tameWindow);
      windowToDomicile.set(tameWindow, domicile);

      // Install virtual UA stylesheet.
      if (!document.caja_gadgetStylesheetInstalled) (function () {
        document.caja_gadgetStylesheetInstalled = true;

        var element = makeDOMAccessible(document.createElement("style"));
        element.setAttribute("type", "text/css");
        element.textContent = (
          // Visually contains the virtual document
          ".vdoc-container___ {" +
            "position:relative!important;" +
            "overflow:auto!important;" +
            "clip:rect(auto,auto,auto,auto)!important;" + // paranoia
          "}" +

          // Styles for HTML elements that we virtualize, and so do not get the
          // normal UA stylesheet rules applied:

          // Should be the intersection of HTML5 spec's list and our virtualized
          // (i.e. non-whitelisted) elements. Source:
          // <http://www.whatwg.org/specs/web-apps/current-work/multipage/rendering.html#the-css-user-agent-style-sheet-and-presentational-hints>
          "caja-v-base,caja-v-basefont,caja-v-head,caja-v-link,caja-v-meta," +
          "caja-v-noembed,caja-v-noframes,caja-v-param,caja-v-source," +
          "caja-v-track,caja-v-title{" +
            "display:none;" +
          "}" +

          "caja-v-html, caja-v-body {" +
            "display:block;" +
          "}"
        );
        domicile.getCssContainer().appendChild(element);
      })();

      return domicile;
    }

    /**
     * Function called from rewritten event handlers to dispatch an event safely.
     */
    function plugin_dispatchEvent(thisNode, event, pluginId, handler,
          argCount) {
      var window = bridalMaker.getWindow(thisNode, makeDOMAccessible);
      event = makeDOMAccessible(event || window.event);
      // support currentTarget on IE[678]
      if (!event.currentTarget) {
        event.currentTarget = thisNode;
      }
      var imports = rulebreaker.getImports(pluginId);
      var domicile = windowToDomicile.get(imports);
      var node = domicile.tameNode(thisNode);
      var isUserAction = eventIsUserAction(event, window);
      var tameEventObj = domicile.tameEvent(event);
      try {
        return dispatch(
          isUserAction, pluginId, handler,
          [ node, tameEventObj, node ].slice(0, argCount + 1));
      } catch (ex) {
        Domado_.handleUncaughtException(imports, ex,
            '<' + tameEventObj.type + ' handler>');
      }
    }

    /**
     * Return true if event is a user action that can be expected to do
     * click(), focus(), etc.
     */
    function eventIsUserAction(event, window) {
      if (!(event instanceof window.UIEvent)) { return false; }
      switch (event.type) {
        case 'click':
        case 'dblclick':
        case 'keypress':
        case 'keydown':
        case 'keyup':
        case 'mousedown':
        case 'mouseup':
        case 'touchstart':
        case 'touchend':
          return true;
      }
      return false;
    }

    /**
     * Called when user clicks on a javascript: link.
     */
    function plugin_dispatchToHandler(pluginId, handler, args) {
      return dispatch(true, pluginId, handler, args);
    }

    function dispatch(isUserAction, pluginId, handler, args) {
      var domicile = windowToDomicile.get(rulebreaker.getImports(pluginId));
      switch (typeof handler) {
        case 'number':
          handler = domicile.handlers[+handler];
          break;
        case 'string':
          var fn = void 0;
          fn = domicile.window[handler];
          handler = fn && typeof fn.call === 'function' ? fn : void 0;
          break;
        case 'function': case 'object': break;
        default:
          throw new Error(
              'Expected function as event handler, not ' + typeof handler);
      }
      domicile.handlingUserAction = isUserAction;
      try {
        return handler.call.apply(handler, args);
      } catch (ex) {
        // guard against IE discarding finally blocks
        domicile.handlingUserAction = false;
        throw ex;
      } finally {
        domicile.handlingUserAction = false;
      }
    }

    return cajaVM.def({
      attachDocument: attachDocument,
      plugin_dispatchEvent: plugin_dispatchEvent,
      plugin_dispatchToHandler: plugin_dispatchToHandler,
      getDomicileForWindow: windowToDomicile.get.bind(windowToDomicile)
    });
  }

  /**
   * Invoke the possibly guest-supplied onerror handler due to an uncaught
   * exception. This wrapper exists to ensure consistent behavior among the
   * many places we need "top-level" catches. It is not a part of the domicile
   * object because it is used even in DOM-less guest environments, but is in
   * this file because it is a "browser" feature rather than a "JS" feature.
   *
   * handleUncaughtException attempts to never throw, even if the onerror
   * handler is not a function, stringifying the exception throws, and so
   * on.
   *
   * Usage:
   * try {
   *   ...guest callback of some sort, say an event handler...
   * } catch (e) {
   *   handleUncaughtException(tameWindow, e, 'event handler');
   * }
   *
   * @param {Object} globalObj Object on which to find the onerror handler.
   * @param {Error} error
   * @param {string} context Script source URL if available, otherwise
   *     a user-facing explanation of what kind of top-level handler caught
   *     this error, in angle brackets; e.g. '<event listener>' or
   *     '<setTimeout>'.
   */
  Domado_.handleUncaughtException =
      cajaVM.constFunc(function(globalObj, error, context) {
    // This is an approximate implementation of
    // https://html.spec.whatwg.org/multipage/webappapis.html#runtime-script-errors
    // The error event object is implicit.
    try {
      // Call with this == globalObj; this is intended behavior.
      // Refs for arguments:
      // https://html.spec.whatwg.org/multipage/webappapis.html#event-handler-attributes:onerroreventhandler
      // https://developer.mozilla.org/en-US/docs/Web/API/GlobalEventHandlers.onerror
      globalObj.onerror(
        'Uncaught ' + error,
        context,
        // TODO(kpreid): Once there is a standardized error stack trace
        // interface, use it to recover more error information if we can.
        -1,  // line number
        -1,  // column number
        error);
    } catch (e) {
      if (typeof console !== 'undefined') {
        try {
          console.error('Error while reporting guest script error: ', e);
        } catch (metaError) {
          console.error('Error while reporting error while reporting ' +
              'guest script error. Sorry.');
        }
      }
    }
  });

  return cajaVM.constFunc(Domado_);
})();

// Exports for closure compiler.
if (typeof window !== 'undefined') {
  window['Domado'] = Domado;
}<|MERGE_RESOLUTION|>--- conflicted
+++ resolved
@@ -2352,7 +2352,6 @@
             return null;
           case html4.atype.SCRIPT:
             value = String(value);
-<<<<<<< HEAD
             var fnNameExpr, doesReturn, argCount;
             var match = value.match(SIMPLE_HANDLER_PATTERN);
             if (match) {
@@ -2383,21 +2382,6 @@
                 + '___.plugin_dispatchEvent___('
                 + 'this, event, ' + pluginId + ', '
                 + fnNameExpr + ', ' + argCount + ');';
-            if (attribName === 'onsubmit') {
-              trustedHandler =
-                'try { ' + trustedHandler + ' } finally { return false; }';
-            }
-=======
-
-            var handlerFn = cajaVM.compileExpr(
-              '(function(event) { ' + value + ' })'
-            )(tameWindow);
-            var fnNameExpr = domicile.handlers.push(handlerFn) - 1;
-
-            var trustedHandler =
-                'return ___.plugin_dispatchEvent___(this, event, ' +
-                pluginId + ', ' + fnNameExpr + ');';
->>>>>>> 74ba0da7
             return trustedHandler;
           case html4.atype.URI:
             value = String(value);
