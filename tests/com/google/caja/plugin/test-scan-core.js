--- conflicted
+++ resolved
@@ -503,16 +503,8 @@
                       });
                 },
                 getSelfC,
-<<<<<<< HEAD
                 function() {
                   return context.getProgram() + '.prototype';
-=======
-                function getProgramInfoOfPrototypeObject() {
-                  return {
-                    thisArg: pval,
-                    src: context.getProgram() + '.prototype'
-                  };
->>>>>>> f94c71cb
                 });
             return protoctx;
           } else if (p === '[[Prototype]]') {
