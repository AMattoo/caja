--- conflicted
+++ resolved
@@ -1,11 +1,7 @@
 [
   {
     "label": "apitaming",
-<<<<<<< HEAD
     "mode": "none",
-    "manual": true,
-=======
->>>>>>> 01ed526f
     "tests": [
       {
         "label": "security",
